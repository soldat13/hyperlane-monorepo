--- conflicted
+++ resolved
@@ -1,24 +1,15 @@
 {
   "name": "@hyperlane-xyz/widgets",
   "description": "Common react components for Hyperlane projects",
-<<<<<<< HEAD
-  "version": "5.6.1",
-=======
   "version": "5.6.2",
->>>>>>> e2b01585
   "peerDependencies": {
     "react": "^18",
     "react-dom": "^18"
   },
   "dependencies": {
     "@headlessui/react": "^2.1.8",
-<<<<<<< HEAD
-    "@hyperlane-xyz/sdk": "5.6.1",
-    "@hyperlane-xyz/utils": "5.6.1",
-=======
     "@hyperlane-xyz/sdk": "5.6.2",
     "@hyperlane-xyz/utils": "5.6.2",
->>>>>>> e2b01585
     "clsx": "^2.1.1",
     "react-tooltip": "^5.28.0"
   },
