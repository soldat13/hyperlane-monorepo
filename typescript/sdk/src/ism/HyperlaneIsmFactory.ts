import { debug } from 'debug';
import { ethers } from 'ethers';

import {
  DomainRoutingIsm__factory,
  IAggregationIsm__factory,
  IInterchainSecurityModule__factory,
  IMultisigIsm__factory,
  IRoutingIsm__factory,
  OPStackIsm__factory,
  StaticAddressSetFactory,
  StaticAggregationIsm__factory,
  StaticThresholdAddressSetFactory,
  TestIsm__factory,
} from '@hyperlane-xyz/core';
import { Address, eqAddress, formatMessage, warn } from '@hyperlane-xyz/utils';

import { HyperlaneApp } from '../app/HyperlaneApp';
import {
  HyperlaneEnvironment,
  hyperlaneEnvironments,
} from '../consts/environments';
import { appFromAddressesMapHelper } from '../contracts/contracts';
import { HyperlaneAddressesMap, HyperlaneContracts } from '../contracts/types';
import { MultiProvider } from '../providers/MultiProvider';
import { ChainMap, ChainName } from '../types';

import { FactoryFactories, factoryFactories } from './contracts';
import {
  AggregationIsmConfig,
  DeployedIsm,
  IsmConfig,
  ModuleType,
  MultisigIsmConfig,
  OpStackIsmConfig,
  RoutingIsmConfig,
} from './types';

export class HyperlaneIsmFactory extends HyperlaneApp<FactoryFactories> {
  // The shape of this object is `ChainMap<Address | ChainMap<Address>`,
  // although `any` is use here because that type breaks a lot of signatures.
  // TODO: fix this in the next refactoring
  public deployedIsms: ChainMap<any> = {};

  static fromEnvironment<Env extends HyperlaneEnvironment>(
    env: Env,
    multiProvider: MultiProvider,
  ): HyperlaneIsmFactory {
    const envAddresses = hyperlaneEnvironments[env];
    if (!envAddresses) {
      throw new Error(`No addresses found for ${env}`);
    }
    return HyperlaneIsmFactory.fromAddressesMap(envAddresses, multiProvider);
  }

  static fromAddressesMap(
    addressesMap: HyperlaneAddressesMap<any>,
    multiProvider: MultiProvider,
  ): HyperlaneIsmFactory {
    const helper = appFromAddressesMapHelper(
      addressesMap,
      factoryFactories,
      multiProvider,
    );
    return new HyperlaneIsmFactory(
      helper.contractsMap,
      helper.multiProvider,
      debug('hyperlane:IsmFactoryApp'),
    );
  }

  async deploy(
    chain: ChainName,
    config: IsmConfig,
    origin?: ChainName,
  ): Promise<DeployedIsm> {
    let contract: DeployedIsm;
    if (typeof config === 'string') {
      // TODO: return the appropriate ISM type
      return IInterchainSecurityModule__factory.connect(
        config,
        this.multiProvider.getSignerOrProvider(chain),
      );
    }

    if (
      config.type === ModuleType.MERKLE_ROOT_MULTISIG ||
      config.type === ModuleType.MESSAGE_ID_MULTISIG
    ) {
      switch (config.type) {
        case ModuleType.MERKLE_ROOT_MULTISIG:
          this.logger(
            `Deploying Merkle Root Multisig ISM to ${chain} for verifying ${origin}`,
          );
          break;
        case ModuleType.MESSAGE_ID_MULTISIG:
          this.logger(
            `Deploying Message ID Multisig ISM to ${chain} for verifying ${origin}`,
          );
          break;
      }
      contract = await this.deployMultisigIsm(chain, config);
    } else if (config.type === ModuleType.ROUTING) {
      this.logger(
        `Deploying Routing ISM to ${chain} for verifying ${Object.keys(
          config.domains,
        )}`,
      );
      contract = await this.deployRoutingIsm(chain, config);
    } else if (config.type === ModuleType.AGGREGATION) {
      this.logger(`Deploying Aggregation ISM to ${chain}`);
      contract = await this.deployAggregationIsm(chain, config, origin);
<<<<<<< HEAD
    } else if (config.type === ModuleType.OP_STACK) {
      this.logger(`Deploying Op Stack ISM to ${chain} for verifying ${origin}`);
      contract = await this.deployOpStackIsm(chain, config);
=======
    } else if (config.type === ModuleType.NULL) {
      this.logger(`Deploying Test ISM to ${chain}`);
      contract = await this.multiProvider.handleDeploy(
        chain,
        new TestIsm__factory(),
        [],
      );
>>>>>>> 49fc06e6
    } else {
      throw new Error(`Unsupported ISM type`);
    }

    const moduleType = ModuleType[config.type];
    if (!this.deployedIsms[chain]) {
      this.deployedIsms[chain] = {};
    }
    if (origin) {
      // if we're deploying network-specific contracts (e.g. ISMs), store them as sub-entry
      // under that network's key (`origin`)
      if (!this.deployedIsms[chain][origin]) {
        this.deployedIsms[chain][origin] = {};
      }
      this.deployedIsms[chain][origin][moduleType] = contract;
    } else {
      // otherwise store the entry directly
      this.deployedIsms[chain][moduleType] = contract;
    }

    return contract;
  }

  private async deployMultisigIsm(chain: ChainName, config: MultisigIsmConfig) {
    const signer = this.multiProvider.getSigner(chain);
    const multisigIsmFactory =
      config.type === ModuleType.MERKLE_ROOT_MULTISIG
        ? this.getContracts(chain).merkleRootMultisigIsmFactory
        : this.getContracts(chain).messageIdMultisigIsmFactory;

    const address = await this.deployStaticAddressSet(
      chain,
      multisigIsmFactory,
      config.validators,
      config.threshold,
    );

    return IMultisigIsm__factory.connect(address, signer);
  }

  private async deployRoutingIsm(chain: ChainName, config: RoutingIsmConfig) {
    const signer = this.multiProvider.getSigner(chain);
    const routingIsmFactory = this.getContracts(chain).routingIsmFactory;
    const isms: ChainMap<Address> = {};
    for (const origin in config.domains) {
      const ism = await this.deploy(chain, config.domains[origin], origin);
      isms[origin] = ism.address;
    }
    const domains = Object.keys(isms).map((chain) =>
      this.multiProvider.getDomainId(chain),
    );
    const submoduleAddresses = Object.values(isms);
    const overrides = this.multiProvider.getTransactionOverrides(chain);
    const tx = await routingIsmFactory.deploy(
      domains,
      submoduleAddresses,
      overrides,
    );
    const receipt = await this.multiProvider.handleTx(chain, tx);
    // TODO: Break this out into a generalized function
    const dispatchLogs = receipt.logs
      .map((log) => {
        try {
          return routingIsmFactory.interface.parseLog(log);
        } catch (e) {
          return undefined;
        }
      })
      .filter(
        (log): log is ethers.utils.LogDescription =>
          !!log && log.name === 'ModuleDeployed',
      );
    const moduleAddress = dispatchLogs[0].args['module'];
    const routingIsm = DomainRoutingIsm__factory.connect(
      moduleAddress,
      this.multiProvider.getSigner(chain),
    );
    this.logger(`Transferring ownership of routing ISM to ${config.owner}`);
    await this.multiProvider.handleTx(
      chain,
      await routingIsm.transferOwnership(config.owner, overrides),
    );
    const address = dispatchLogs[0].args['module'];
    return IRoutingIsm__factory.connect(address, signer);
  }

  private async deployAggregationIsm(
    chain: ChainName,
    config: AggregationIsmConfig,
    origin?: ChainName,
  ) {
    const signer = this.multiProvider.getSigner(chain);
    const aggregationIsmFactory =
      this.getContracts(chain).aggregationIsmFactory;
    const addresses: Address[] = [];
    for (const module of config.modules) {
      addresses.push((await this.deploy(chain, module, origin)).address);
    }
    const address = await this.deployStaticAddressSet(
      chain,
      aggregationIsmFactory,
      addresses,
      config.threshold,
    );
    return IAggregationIsm__factory.connect(address, signer);
  }

  private async deployOpStackIsm(chain: ChainName, config: OpStackIsmConfig) {
    const deployedIsm = await this.multiProvider.handleDeploy(
      chain,
      new OPStackIsm__factory(),
      [config.nativeBridge],
    );
    return deployedIsm;
  }

  async deployStaticAddressSet(
    chain: ChainName,
    factory: StaticThresholdAddressSetFactory | StaticAddressSetFactory,
    values: Address[],
    threshold = values.length,
  ): Promise<Address> {
    const sorted = [...values].sort();

    const address = await factory['getAddress(address[],uint8)'](
      sorted,
      threshold,
    );
    const code = await this.multiProvider.getProvider(chain).getCode(address);
    if (code === '0x') {
      this.logger(
        `Deploying new ${threshold} of ${values.length} address set to ${chain}`,
      );
      const overrides = this.multiProvider.getTransactionOverrides(chain);
      const hash = await factory['deploy(address[],uint8)'](
        sorted,
        threshold,
        overrides,
      );
      await this.multiProvider.handleTx(chain, hash);
      // TODO: add proxy verification artifact?
    } else {
      this.logger(
        `Recovered ${threshold} of ${values.length} address set on ${chain}`,
      );
    }
    return address;
  }
}

// Note that this function may return false negatives, but should
// not return false positives.
// This can happen if, for example, the module has sender, recipient, or
// body specific logic, as the sample message used when querying the ISM
// sets all of these to zero.
export async function moduleCanCertainlyVerify(
  destModule: Address | IsmConfig,
  multiProvider: MultiProvider,
  origin: ChainName,
  destination: ChainName,
): Promise<boolean> {
  const message = formatMessage(
    0,
    0,
    multiProvider.getDomainId(origin),
    ethers.constants.AddressZero,
    multiProvider.getDomainId(destination),
    ethers.constants.AddressZero,
    '0x',
  );
  const provider = multiProvider.getSignerOrProvider(destination);

  if (typeof destModule === 'string') {
    const module = IInterchainSecurityModule__factory.connect(
      destModule,
      provider,
    );

    try {
      const moduleType = await module.moduleType();
      if (
        moduleType === ModuleType.MERKLE_ROOT_MULTISIG ||
        moduleType === ModuleType.MESSAGE_ID_MULTISIG
      ) {
        const multisigModule = IMultisigIsm__factory.connect(
          destModule,
          provider,
        );

        const [, threshold] = await multisigModule.validatorsAndThreshold(
          message,
        );
        return threshold > 0;
      } else if (moduleType === ModuleType.ROUTING) {
        const routingIsm = IRoutingIsm__factory.connect(destModule, provider);
        const subModule = await routingIsm.route(message);
        return moduleCanCertainlyVerify(
          subModule,
          multiProvider,
          origin,
          destination,
        );
      } else if (moduleType === ModuleType.AGGREGATION) {
        const aggregationIsm = IAggregationIsm__factory.connect(
          destModule,
          provider,
        );
        const [subModules, threshold] =
          await aggregationIsm.modulesAndThreshold(message);
        let verified = 0;
        for (const subModule of subModules) {
          const canVerify = await moduleCanCertainlyVerify(
            subModule,
            multiProvider,
            origin,
            destination,
          );
          if (canVerify) {
            verified += 1;
          }
        }
        return verified >= threshold;
      } else {
        throw new Error(`Unsupported module type: ${moduleType}`);
      }
    } catch (e) {
      warn(`Error checking module ${destModule}: ${e}`);
      return false;
    }
  } else {
    // destModule is an IsmConfig
    switch (destModule.type) {
      case ModuleType.MERKLE_ROOT_MULTISIG:
      case ModuleType.MESSAGE_ID_MULTISIG:
        return destModule.threshold > 0;
      case ModuleType.ROUTING:
        return moduleCanCertainlyVerify(
          destModule.domains[destination],
          multiProvider,
          origin,
          destination,
        );
      case ModuleType.AGGREGATION: {
        let verified = 0;
        for (const subModule of destModule.modules) {
          const canVerify = await moduleCanCertainlyVerify(
            subModule,
            multiProvider,
            origin,
            destination,
          );
          if (canVerify) {
            verified += 1;
          }
        }
        return verified >= destModule.threshold;
      }
<<<<<<< HEAD
      case ModuleType.OP_STACK:
        return destModule.nativeBridge !== ethers.constants.AddressZero;
      default:
        throw new Error(`Unsupported module type: ${(destModule as any).type}`);
=======
      case ModuleType.NULL: {
        return true;
      }
>>>>>>> 49fc06e6
    }
  }
}

export async function moduleMatchesConfig(
  chain: ChainName,
  moduleAddress: Address,
  config: IsmConfig,
  multiProvider: MultiProvider,
  contracts: HyperlaneContracts<FactoryFactories>,
  _origin?: ChainName,
): Promise<boolean> {
  if (typeof config === 'string') {
    return eqAddress(moduleAddress, config);
  }

  // If the module address is zero, it can't match any object-based config.
  // The subsequent check of what moduleType it is will throw, so we fail here.
  if (eqAddress(moduleAddress, ethers.constants.AddressZero)) {
    return false;
  }

  const provider = multiProvider.getProvider(chain);
  const module = IInterchainSecurityModule__factory.connect(
    moduleAddress,
    provider,
  );
  const actualType = await module.moduleType();
  if (actualType !== config.type) return false;
  let matches = true;
  switch (config.type) {
    case ModuleType.MERKLE_ROOT_MULTISIG: {
      // A MerkleRootMultisigIsm matches if validators and threshold match the config
      const expectedAddress =
        await contracts.merkleRootMultisigIsmFactory.getAddress(
          config.validators.sort(),
          config.threshold,
        );
      matches = eqAddress(expectedAddress, module.address);
      break;
    }
    case ModuleType.MESSAGE_ID_MULTISIG: {
      // A MessageIdMultisigIsm matches if validators and threshold match the config
      const expectedAddress =
        await contracts.messageIdMultisigIsmFactory.getAddress(
          config.validators.sort(),
          config.threshold,
        );
      matches = eqAddress(expectedAddress, module.address);
      break;
    }
    case ModuleType.ROUTING: {
      // A RoutingIsm matches if:
      //   1. The set of domains in the config equals those on-chain
      //   2. The modules for each domain match the config
      // TODO: Check (1)
      const routingIsm = DomainRoutingIsm__factory.connect(
        moduleAddress,
        provider,
      );
      // Check that the RoutingISM owner matches the config
      const owner = await routingIsm.owner();
      matches = matches && eqAddress(owner, config.owner);
      // Recursively check that the submodule for each configured
      // domain matches the submodule config.
      for (const [origin, subConfig] of Object.entries(config.domains)) {
        const subModule = await routingIsm.module(
          multiProvider.getDomainId(origin),
        );
        const subModuleMatches = await moduleMatchesConfig(
          chain,
          subModule,
          subConfig,
          multiProvider,
          contracts,
          origin,
        );
        matches = matches && subModuleMatches;
      }
      break;
    }
    case ModuleType.AGGREGATION: {
      // An AggregationIsm matches if:
      //   1. The threshold matches the config
      //   2. There is a bijection between on and off-chain configured modules
      const aggregationIsm = StaticAggregationIsm__factory.connect(
        moduleAddress,
        provider,
      );
      const [subModules, threshold] = await aggregationIsm.modulesAndThreshold(
        '0x',
      );
      matches = matches && threshold === config.threshold;
      matches = matches && subModules.length === config.modules.length;

      const configIndexMatched = new Map();
      for (const subModule of subModules) {
        const subModuleMatchesConfig = await Promise.all(
          config.modules.map((c) =>
            moduleMatchesConfig(chain, subModule, c, multiProvider, contracts),
          ),
        );
        // The submodule returned by the ISM must match exactly one
        // entry in the config.
        const count = subModuleMatchesConfig.filter(Boolean).length;
        matches = matches && count === 1;

        // That entry in the config should not have been matched already.
        subModuleMatchesConfig.forEach((matched, index) => {
          if (matched) {
            matches = matches && !configIndexMatched.has(index);
            configIndexMatched.set(index, true);
          }
        });
      }
      break;
    }
    case ModuleType.NULL: {
      // This is just a TestISM
      matches = true;
      break;
    }
    default: {
      throw new Error('Unsupported ModuleType');
    }
  }

  return matches;
}

export function collectValidators(
  origin: ChainName,
  config: IsmConfig,
): Set<string> {
  // TODO: support address configurations in collectValidators
  if (typeof config === 'string') {
    debug('hyperlane:IsmFactory')(
      'Address config unimplemented in collectValidators',
    );
    return new Set([]);
  }

  let validators: string[] = [];
  if (
    config.type === ModuleType.MERKLE_ROOT_MULTISIG ||
    config.type === ModuleType.MESSAGE_ID_MULTISIG
  ) {
    validators = config.validators;
  } else if (config.type === ModuleType.ROUTING) {
    if (Object.keys(config.domains).includes(origin)) {
      const domainValidators = collectValidators(
        origin,
        config.domains[origin],
      );
      validators = [...domainValidators];
    }
  } else if (config.type === ModuleType.AGGREGATION) {
    const aggregatedValidators = config.modules.map((c) =>
      collectValidators(origin, c),
    );
    aggregatedValidators.forEach((set) => {
      validators = validators.concat([...set]);
    });
  } else if (config.type === ModuleType.NULL) {
    // This is just a TestISM
    return new Set([]);
  } else {
    throw new Error('Unsupported ModuleType');
  }

  return new Set(validators);
}<|MERGE_RESOLUTION|>--- conflicted
+++ resolved
@@ -110,11 +110,9 @@
     } else if (config.type === ModuleType.AGGREGATION) {
       this.logger(`Deploying Aggregation ISM to ${chain}`);
       contract = await this.deployAggregationIsm(chain, config, origin);
-<<<<<<< HEAD
     } else if (config.type === ModuleType.OP_STACK) {
       this.logger(`Deploying Op Stack ISM to ${chain} for verifying ${origin}`);
       contract = await this.deployOpStackIsm(chain, config);
-=======
     } else if (config.type === ModuleType.NULL) {
       this.logger(`Deploying Test ISM to ${chain}`);
       contract = await this.multiProvider.handleDeploy(
@@ -122,7 +120,6 @@
         new TestIsm__factory(),
         [],
       );
->>>>>>> 49fc06e6
     } else {
       throw new Error(`Unsupported ISM type`);
     }
@@ -380,16 +377,13 @@
         }
         return verified >= destModule.threshold;
       }
-<<<<<<< HEAD
       case ModuleType.OP_STACK:
         return destModule.nativeBridge !== ethers.constants.AddressZero;
+      case ModuleType.NULL: {
+        return true;
+      }
       default:
         throw new Error(`Unsupported module type: ${(destModule as any).type}`);
-=======
-      case ModuleType.NULL: {
-        return true;
-      }
->>>>>>> 49fc06e6
     }
   }
 }
