--- conflicted
+++ resolved
@@ -70,19 +70,12 @@
     );
 
     // 3. upgrade the proxy to the real implementation and initialize
-<<<<<<< HEAD
-=======
     const owner = deployer;
->>>>>>> 7250c1c1
     await super.upgradeAndInitialize(chain, proxy, implementation, [
       config.mailbox,
       config.interchainGasPaymaster,
       config.interchainSecurityModule ?? ethers.constants.AddressZero,
-<<<<<<< HEAD
-      deployer,
-=======
       owner,
->>>>>>> 7250c1c1
     ]);
     await super.changeAdmin(chain, proxy, proxyAdmin.address);
 
