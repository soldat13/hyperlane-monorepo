--- conflicted
+++ resolved
@@ -1,10 +1,7 @@
 # @hyperlane-xyz/utils
 
-<<<<<<< HEAD
-=======
 ## 3.15.0
 
->>>>>>> acaa22cd
 ## 3.14.0
 
 ## 3.13.0
