--- conflicted
+++ resolved
@@ -1,17 +1,12 @@
 import { z } from 'zod';
 
 import { ProxyFactoryFactoriesSchema } from '../deploy/schemas.js';
-<<<<<<< HEAD
-import { HookConfigSchema } from '../hook/schemas.js';
+import { HookConfigSchema } from '../hook/types.js';
 import {
   DerivedIcaRouterConfigSchema,
   IcaRouterConfigSchema,
 } from '../ica/schemas.js';
-import { IsmConfigSchema } from '../ism/schemas.js';
-=======
-import { HookConfigSchema } from '../hook/types.js';
 import { IsmConfigSchema } from '../ism/types.js';
->>>>>>> 93574760
 import { DeployedOwnableSchema, OwnableSchema } from '../schemas.js';
 
 export const CoreConfigSchema = OwnableSchema.extend({
