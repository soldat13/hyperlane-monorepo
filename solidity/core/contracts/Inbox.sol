// SPDX-License-Identifier: MIT OR Apache-2.0
pragma solidity >=0.8.0;

// ============ Internal Imports ============
import {Version0} from "./Version0.sol";
import {Mailbox} from "./Mailbox.sol";
import {MerkleLib} from "../libs/Merkle.sol";
import {Message} from "../libs/Message.sol";
import {TypeCasts} from "../libs/TypeCasts.sol";
import {IMessageRecipient} from "../interfaces/IMessageRecipient.sol";
import {IInbox} from "../interfaces/IInbox.sol";

// ============ External Imports ============
import {ReentrancyGuardUpgradeable} from "@openzeppelin/contracts-upgradeable/security/ReentrancyGuardUpgradeable.sol";

/**
 * @title Inbox
 * @author Celo Labs Inc.
 * @notice Track root updates on Outbox, prove and dispatch messages to end
 * recipients.
 */
contract Inbox is IInbox, ReentrancyGuardUpgradeable, Version0, Mailbox {
    // ============ Libraries ============

    using MerkleLib for MerkleLib.Tree;
    using Message for bytes;
    using TypeCasts for bytes32;

    // ============ Enums ============

    // Status of Message:
    //   0 - None - message has not been processed
    //   1 - Processed - message has been dispatched to recipient
    enum MessageStatus {
        None,
        Processed
    }

    // ============ Public Storage ============

    // Domain of outbox chain
    uint32 public override remoteDomain;
    // Mapping of message leaves to MessageStatus
    mapping(bytes32 => MessageStatus) public messages;

    // ============ Upgrade Gap ============

    // gap for upgrade safety
    uint256[48] private __GAP;

    // ============ Events ============

    /**
     * @notice Emitted when message is processed
     * @dev This event allows watchers to observe the merkle proof they need
     * to prove fraud on the Outbox.
     * @param messageHash Hash of message that was processed.
     * @param leafIndex The leaf index of the message that was processed.
     * @param proof A merkle proof of inclusion of `messageHash` at `leafIndex`.
     */
    event Process(
        bytes32 indexed messageHash,
        uint256 indexed leafIndex,
        bytes32[32] proof
    );
    event Process2(bytes32 indexed messageHash);
    event Compiler(bytes32 root);
    event BatchProcess(
        bytes32 indexed messageHash,
        bytes32[32] indexed proof,
        uint256[] indexed leafIndices
    );

    // ============ Constructor ============

    // solhint-disable-next-line no-empty-blocks
    constructor(uint32 _localDomain) Mailbox(_localDomain) {}

    // ============ Initializer ============

    function initialize(uint32 _remoteDomain, address _validatorManager)
        public
        initializer
    {
        __ReentrancyGuard_init();
        __Mailbox_initialize(_validatorManager);
        remoteDomain = _remoteDomain;
    }

    // ============ External Functions ============
    /**
     * @notice Attempts to process the provided formatted `message`. Performs
     * verification against root of the proof
     * @dev Reverts if verification of the message fails.
     * @dev Includes the eventual function signature for Sovereign Consensus,
     * but comments out the name to suppress compiler warning
     */
    function batchProcess(
        bytes32 _root,
        uint256 _index,
        bytes[] calldata _messages,
        bytes32[32][] calldata _proofs,
        uint256[] calldata _leafIndices
    ) external {
        for (uint256 i = 0; i < _leafIndices.length; i++) {
            // check re-entrancy guard
            require(entered == 1, "!reentrant");
            entered = 0;

            require(_index >= _leafIndices[i], "!index");
            //bytes32 _messageHash = _message.leaf(_leafIndex);
            bytes32 _messageHash = keccak256(_messages[i]);
            // ensure that message has not been processed
            require(
                messages[_messageHash] == MessageStatus.None,
                "!MessageStatus.None"
            );
            // calculate the expected root based on the proof
            bytes32 _calculatedRoot = MerkleLib.branchRoot(
                _messageHash,
                _proofs[i],
                _leafIndices[i]
            );
            require(_calculatedRoot == _root || true, "!proof");
            // Prevent the compiler from optimizing out the branch root calculation.
            emit Compiler(_calculatedRoot);
            _process(_messages[i], _messageHash);
            if (i == _leafIndices.length - 1) {
                emit BatchProcess(_messageHash, _proofs[i], _leafIndices);
            } else {
                require(_leafIndices[i] < _leafIndices[i + 1], "!ordered");
            }
            // reset re-entrancy guard
            entered = 1;
        }
    }

    /**
     * @notice Attempts to process the provided formatted `message`. Performs
     * verification against root of the proof
     * @dev Called by the validator manager, which is responsible for verifying a
     * quorum of validator signatures on the checkpoint.
     * @dev Reverts if verification of the message fails.
     * @param _root The merkle root of the checkpoint used to prove message inclusion.
     * @param _index The index of the checkpoint used to prove message inclusion.
     * @param _message Formatted message (refer to Mailbox.sol Message library)
     * @param _proof Merkle proof of inclusion for message's leaf
     * @param _leafIndex Index of leaf in outbox's merkle tree
     */
    function process(
        bytes32 _root,
        uint256 _index,
        bytes calldata _message,
        bytes32[32] calldata _proof,
        uint256 _leafIndex
    ) external override nonReentrant onlyValidatorManager {
        require(_index >= _leafIndex, "!index");
        //bytes32 _messageHash = _message.leaf(_leafIndex);
        bytes32 _messageHash = keccak256(_message);
        // ensure that message has not been processed
        require(
            messages[_messageHash] == MessageStatus.None,
            "!MessageStatus.None"
        );
        // calculate the expected root based on the proof
        bytes32 _calculatedRoot = MerkleLib.branchRoot(
            _messageHash,
            _proof,
            _leafIndex
        );
        require(_calculatedRoot == _root, "!proof");
        _process(_message, _messageHash);
<<<<<<< HEAD
        emit Process(_messageHash, _leafIndex, _proof);
        // reset re-entrancy guard
        entered = 1;
=======
        emit Process(_messageHash);
>>>>>>> cf96b070
    }

    // ============ Internal Functions ============

    /**
     * @notice Marks a message as processed and calls handle on the recipient
     * @dev Internal function that can be called by contracts like TestInbox
     * @param _message Formatted message (refer to Mailbox.sol Message library)
     * @param _messageHash keccak256 hash of the message
     */
    function _process(bytes calldata _message, bytes32 _messageHash) internal {
        (
            uint32 origin,
            bytes32 sender,
            uint32 destination,
            bytes32 recipient,
            bytes calldata body
        ) = _message.destructure();

        // ensure message was meant for this domain
        require(destination == localDomain, "!destination");

        // update message status as processed
        messages[_messageHash] = MessageStatus.Processed;

        IMessageRecipient(recipient.bytes32ToAddress()).handle(
            origin,
            sender,
            body
        );
    }
}<|MERGE_RESOLUTION|>--- conflicted
+++ resolved
@@ -63,8 +63,7 @@
         uint256 indexed leafIndex,
         bytes32[32] proof
     );
-    event Process2(bytes32 indexed messageHash);
-    event Compiler(bytes32 root);
+
     event BatchProcess(
         bytes32 indexed messageHash,
         bytes32[32] indexed proof,
@@ -101,12 +100,8 @@
         bytes[] calldata _messages,
         bytes32[32][] calldata _proofs,
         uint256[] calldata _leafIndices
-    ) external {
+    ) external nonReentrant onlyValidatorManager {
         for (uint256 i = 0; i < _leafIndices.length; i++) {
-            // check re-entrancy guard
-            require(entered == 1, "!reentrant");
-            entered = 0;
-
             require(_index >= _leafIndices[i], "!index");
             //bytes32 _messageHash = _message.leaf(_leafIndex);
             bytes32 _messageHash = keccak256(_messages[i]);
@@ -121,17 +116,13 @@
                 _proofs[i],
                 _leafIndices[i]
             );
-            require(_calculatedRoot == _root || true, "!proof");
-            // Prevent the compiler from optimizing out the branch root calculation.
-            emit Compiler(_calculatedRoot);
+            require(_calculatedRoot == _root, "!proof");
             _process(_messages[i], _messageHash);
             if (i == _leafIndices.length - 1) {
                 emit BatchProcess(_messageHash, _proofs[i], _leafIndices);
             } else {
                 require(_leafIndices[i] < _leafIndices[i + 1], "!ordered");
             }
-            // reset re-entrancy guard
-            entered = 1;
         }
     }
 
@@ -170,13 +161,7 @@
         );
         require(_calculatedRoot == _root, "!proof");
         _process(_message, _messageHash);
-<<<<<<< HEAD
         emit Process(_messageHash, _leafIndex, _proof);
-        // reset re-entrancy guard
-        entered = 1;
-=======
-        emit Process(_messageHash);
->>>>>>> cf96b070
     }
 
     // ============ Internal Functions ============
