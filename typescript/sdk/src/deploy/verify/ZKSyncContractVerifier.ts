--- conflicted
+++ resolved
@@ -47,32 +47,9 @@
       compilerZksolcVersion,
       optimizationUsed: true,
     };
-    this.createContractSourceMapFromBuildArtifacts();
   }
 
   /**
-<<<<<<< HEAD
-=======
-   * @notice Creates a mapping of contract names to source names from build artifacts
-   * @dev This method processes the input to create a mapping required for constructing fully qualified contract names
-   */
-  private createContractSourceMapFromBuildArtifacts() {
-    const contractRegex = /contract\s+([A-Z][a-zA-Z0-9]*)/g;
-    Object.entries((buildArtifact as BuildArtifact).input.sources).forEach(
-      ([sourceName, { content }]) => {
-        const matches = content.matchAll(contractRegex);
-        for (const match of matches) {
-          const contractName = match[1];
-          if (contractName) {
-            this.contractSourceMap[contractName] = sourceName;
-          }
-        }
-      },
-    );
-  }
-
-  /**
->>>>>>> e523e4ef
    * @notice Verifies a contract on the specified chain
    * @param chain The name of the chain where the contract is deployed
    * @param input The contract verification input data
@@ -143,7 +120,9 @@
       'Sending request to explorer...',
     );
 
-    const response = await fetch(url.toString(), {
+    let response: Response;
+
+    response = await fetch(url.toString(), {
       method: 'POST',
       headers: { 'Content-Type': 'application/json' },
       body: JSON.stringify(options),
