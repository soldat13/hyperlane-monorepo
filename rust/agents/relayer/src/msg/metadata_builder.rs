--- conflicted
+++ resolved
@@ -1,28 +1,20 @@
-use async_trait::async_trait;
-use num_derive::FromPrimitive;
-use num_traits::FromPrimitive;
+use std::collections::HashMap;
 use std::fmt::Debug;
+use std::ops::Deref;
 use std::str::FromStr;
 use std::sync::Arc;
-use std::{collections::HashMap, ops::Deref};
-
+
+use async_trait::async_trait;
 use derive_new::new;
 use eyre::Context;
 use tokio::sync::RwLock;
 use tracing::{debug, info, instrument, warn};
 
 use hyperlane_base::{
-<<<<<<< HEAD
-    CachingMailbox, ChainConf, CheckpointSyncer, CheckpointSyncerConf, CoreMetrics,
-    MultisigCheckpointSyncer,
-};
-use hyperlane_core::{
-    HyperlaneChain, HyperlaneMessage, Mailbox, MultisigIsm, ValidatorAnnounce, H160, H256,
-=======
-    ChainSetup, CheckpointSyncer, CheckpointSyncerConf, CoreMetrics, MultisigCheckpointSyncer,
->>>>>>> 32407592
+    ChainConf, CheckpointSyncer, CheckpointSyncerConf, CoreMetrics, MultisigCheckpointSyncer,
 };
 use hyperlane_core::{HyperlaneMessage, MultisigIsm, ValidatorAnnounce, H160, H256};
+use num_derive::FromPrimitive;
 
 use crate::merkle_tree_builder::MerkleTreeBuilder;
 
@@ -51,13 +43,8 @@
 }
 
 #[derive(Clone, new)]
-<<<<<<< HEAD
-pub struct MetadataBuilder {
+pub struct BaseMetadataBuilder {
     chain_setup: ChainConf,
-=======
-pub struct BaseMetadataBuilder {
-    chain_setup: ChainSetup,
->>>>>>> 32407592
     prover_sync: Arc<RwLock<MerkleTreeBuilder>>,
     validator_announce: Arc<dyn ValidatorAnnounce>,
     allow_local_checkpoint_syncers: bool,
