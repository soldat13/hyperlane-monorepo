--- conflicted
+++ resolved
@@ -75,18 +75,10 @@
 
     async fn write_checkpoint(&self, signed_checkpoint: &SignedCheckpoint) -> Result<()> {
         let serialized_checkpoint = serde_json::to_string_pretty(signed_checkpoint)?;
-<<<<<<< HEAD
-        tokio::fs::write(
-            self.checkpoint_file_path(signed_checkpoint.value.index),
-            &serialized_checkpoint,
-        )
-        .await?;
-=======
         let path = self.checkpoint_file_path(signed_checkpoint.value.index);
         tokio::fs::write(&path, &serialized_checkpoint)
             .await
             .with_context(|| format!("Writing checkpoint to {path}"))?;
->>>>>>> f0c4afb4
 
         match self.latest_index().await? {
             Some(current_latest_index) => {
