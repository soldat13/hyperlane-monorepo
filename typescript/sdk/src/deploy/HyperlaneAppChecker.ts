import { keccak256 } from 'ethers/lib/utils';

import { Ownable, TimelockController } from '@hyperlane-xyz/core';
import {
  Address,
  ProtocolType,
  assert,
  eqAddress,
  objMap,
  promiseObjAll,
} from '@hyperlane-xyz/utils';

import { HyperlaneApp } from '../app/HyperlaneApp';
import { filterOwnableContracts } from '../contracts/contracts';
import { MultiProvider } from '../providers/MultiProvider';
import { ChainMap, ChainName } from '../types';

import { UpgradeConfig, isProxy, proxyAdmin } from './proxy';
import {
  AccessControlViolation,
  BytecodeMismatchViolation,
  CheckerViolation,
  OwnerViolation,
  ProxyAdminViolation,
  TimelockControllerViolation,
  ViolationType,
} from './types';

export abstract class HyperlaneAppChecker<
  App extends HyperlaneApp<any>,
  Config,
> {
  readonly multiProvider: MultiProvider;
  readonly app: App;
  readonly configMap: ChainMap<Config>;
  readonly violations: CheckerViolation[];

  constructor(
    multiProvider: MultiProvider,
    app: App,
    configMap: ChainMap<Config>,
  ) {
    this.multiProvider = multiProvider;
    this.app = app;
    this.violations = [];
    this.configMap = configMap;
  }

  abstract checkChain(chain: ChainName): Promise<void>;

  async check(): Promise<void[]> {
    Object.keys(this.configMap)
      .filter(
        (chain) =>
          this.multiProvider.getChainMetadata(chain).protocol ===
            ProtocolType.Ethereum && !this.app.chains().includes(chain),
      )
      .forEach((chain: string) =>
        this.addViolation({
          type: ViolationType.NotDeployed,
          chain,
          expected: '',
          actual: '',
        }),
      );

    return Promise.all(
      // this.app.chains() will only return Ethereum chains that can be interacted with.
      this.app.chains().map((chain) => this.checkChain(chain)),
    );
  }

  addViolation(violation: CheckerViolation): void {
    this.violations.push(violation);
  }

  async checkProxiedContracts(chain: ChainName): Promise<void> {
    const expectedAdmin = this.app.getContracts(chain).proxyAdmin.address;
    if (!expectedAdmin) {
      throw new Error(
        `Checking proxied contracts for ${chain} with no admin provided`,
      );
    }
    const provider = this.multiProvider.getProvider(chain);
    const contracts = this.app.getContracts(chain);

    await promiseObjAll(
      objMap(contracts, async (name, contract) => {
        if (await isProxy(provider, contract.address)) {
          // Check the ProxiedContract's admin matches expectation
          const actualAdmin = await proxyAdmin(provider, contract.address);
          if (!eqAddress(actualAdmin, expectedAdmin)) {
            this.addViolation({
              type: ViolationType.ProxyAdmin,
              chain,
              name,
              expected: expectedAdmin,
              actual: actualAdmin,
            } as ProxyAdminViolation);
          }
        }
      }),
    );
  }

  async checkUpgrade(
    chain: ChainName,
    upgradeConfig: UpgradeConfig,
  ): Promise<void> {
    const timelockController = this.app.getContracts(chain)
      .timelockController as TimelockController;
    if (!timelockController) {
      throw new Error(
        `Checking upgrade config for ${chain} with no timelock provided`,
      );
    }

    const minDelay = (await timelockController.getMinDelay()).toNumber();

    if (minDelay !== upgradeConfig.timelock.delay) {
      const violation: TimelockControllerViolation = {
        type: ViolationType.TimelockController,
        chain,
        actual: minDelay,
        expected: upgradeConfig.timelock.delay,
        contract: timelockController,
      };
      this.addViolation(violation);
    }

    const roleIds = {
      executor: await timelockController.EXECUTOR_ROLE(),
      proposer: await timelockController.PROPOSER_ROLE(),
      canceller: await timelockController.CANCELLER_ROLE(),
      admin: await timelockController.TIMELOCK_ADMIN_ROLE(),
    };

    const accountHasRole = await promiseObjAll(
      objMap(upgradeConfig.timelock.roles, async (role, account) => ({
        hasRole: await timelockController.hasRole(roleIds[role], account),
        account,
      })),
    );

    for (const [role, { hasRole, account }] of Object.entries(accountHasRole)) {
      if (!hasRole) {
        const violation: AccessControlViolation = {
          type: ViolationType.AccessControl,
          chain,
          account,
          actual: false,
          expected: true,
          contract: timelockController,
          role,
        };
        this.addViolation(violation);
      }
    }
  }

  private removeBytecodeMetadata(bytecode: string): string {
    // https://docs.soliditylang.org/en/v0.8.17/metadata.html#encoding-of-the-metadata-hash-in-the-bytecode
    // Remove solc metadata from bytecode
    return bytecode.substring(0, bytecode.length - 90);
  }

  // This method checks whether the bytecode of a contract matches the expected bytecode. It forces the deployer to explicitly acknowledge a change in bytecode. The violations can be remediated by updating the expected bytecode hash.
  async checkBytecode(
    chain: ChainName,
    name: string,
    address: string,
    expectedBytecodeHashes: string[],
    modifyBytecodePriorToHash: (bytecode: string) => string = (_) => _,
  ): Promise<void> {
    const provider = this.multiProvider.getProvider(chain);
    const bytecode = await provider.getCode(address);
    const bytecodeHash = keccak256(
      modifyBytecodePriorToHash(this.removeBytecodeMetadata(bytecode)),
    );
    if (!expectedBytecodeHashes.includes(bytecodeHash)) {
      this.addViolation({
        type: ViolationType.BytecodeMismatch,
        chain,
        expected: expectedBytecodeHashes,
        actual: bytecodeHash,
        name,
      } as BytecodeMismatchViolation);
    }
  }

  async ownables(chain: ChainName): Promise<{ [key: string]: Ownable }> {
    const contracts = this.app.getContracts(chain);
    return filterOwnableContracts(contracts);
  }

  protected async checkOwnership(
    chain: ChainName,
    owner: Address,
    ownableOverrides?: Record<string, Address>,
  ): Promise<void> {
    const ownableContracts = await this.ownables(chain);
    for (const [name, contract] of Object.entries(ownableContracts)) {
      const expectedOwner = ownableOverrides?.[name] ?? owner;
      const actual = await contract.owner();
      if (!eqAddress(actual, expectedOwner)) {
        const violation: OwnerViolation = {
          chain,
          name,
          type: ViolationType.Owner,
          actual,
          expected: expectedOwner,
          contract,
        };
        this.addViolation(violation);
      }
    }
  }

  expectViolations(violationCounts: Record<string, number>): void {
    // Every type should have exactly the number of expected matches.
    objMap(violationCounts, (type, count) => {
      const actual = this.violations.filter((v) => v.type === type).length;
      assert(
        actual == count,
        `Expected ${count} ${type} violations, got ${actual}`,
      );
    });
    this.violations
      .filter((v) => !(v.type in violationCounts))
      .map((v) => {
        assert(false, `Unexpected violation: ${JSON.stringify(v)}`);
      });
  }

  expectEmpty(): void {
    const count = this.violations.length;
    assert(count === 0, `Found ${count} violations`);
  }

<<<<<<< HEAD
  logViolationsTable() {
    const violations = this.violations;
    if (violations.length > 0) {
=======
  logViolationsTable(): void {
    const violations = this.violations;
    if (violations.length > 0) {
      // eslint-disable-next-line no-console
>>>>>>> 3f3306c3
      console.table(violations, [
        'chain',
        'remote',
        'name',
        'type',
        'subType',
        'actual',
        'expected',
        'description',
      ]);
    } else {
<<<<<<< HEAD
=======
      // eslint-disable-next-line no-console
>>>>>>> 3f3306c3
      console.info(`${module} Checker found no violations`);
    }
  }
}<|MERGE_RESOLUTION|>--- conflicted
+++ resolved
@@ -237,16 +237,10 @@
     assert(count === 0, `Found ${count} violations`);
   }
 
-<<<<<<< HEAD
-  logViolationsTable() {
-    const violations = this.violations;
-    if (violations.length > 0) {
-=======
   logViolationsTable(): void {
     const violations = this.violations;
     if (violations.length > 0) {
       // eslint-disable-next-line no-console
->>>>>>> 3f3306c3
       console.table(violations, [
         'chain',
         'remote',
@@ -258,10 +252,7 @@
         'description',
       ]);
     } else {
-<<<<<<< HEAD
-=======
       // eslint-disable-next-line no-console
->>>>>>> 3f3306c3
       console.info(`${module} Checker found no violations`);
     }
   }
