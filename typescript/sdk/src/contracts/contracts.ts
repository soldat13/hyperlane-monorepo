--- conflicted
+++ resolved
@@ -241,18 +241,9 @@
     (chain, _): _ is HyperlaneAddresses<F> =>
       multiProvider.getProtocol(chain) === ProtocolType.Ethereum,
   );
-<<<<<<< HEAD
-  // Attaches contracts for each chain for which we have a complete set of
-  // addresses
-  const contractsMap = attachContractsMap(
-    addressesMapWithEthereumizedAddresses,
-    factories,
-  );
-=======
 
   // Attaches contracts for each Ethereum chain for which we have a complete set of addresses
   const contractsMap = attachContractsMap(ethereumAddressesMap, factories);
->>>>>>> f10e5427
 
   // Filters out providers for chains for which we don't have a complete set
   // of addresses
