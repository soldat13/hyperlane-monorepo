{
  "test1": {
    "upgradeBeaconController": "0x5FbDB2315678afecb367f032d93F642f64180aa3",
    "interchainGasPaymaster": {
      "kind": "UpgradeBeacon",
      "proxy": "0xCf7Ed3AccA5a467e9e704C703E8D87F634fB0Fc9",
      "implementation": "0xe7f1725E7734CE288F8367e1Bb143E90bb3F0512",
      "beacon": "0x9fE46736679d2D9a65F0992F2272dE9f3c7fa6e0"
    },
    "mailbox": {
      "kind": "UpgradeBeacon",
      "proxy": "0xB7f8BC63BbcaD18155201308C8f3540b07f84F5e",
      "implementation": "0x8A791620dd6260079BF849Dc5567aDC3F2FdC318",
      "beacon": "0x610178dA211FEF7D417bC0e6FeD39F05609AD788"
    },
    "interchainAccountRouter": "0xffD17672d47E7bB6192d5dBc12A096e00D1a206F",
    "interchainQueryRouter": "0x3CAa52Ff595Cab4123735EC677F1D9E6E988f8ca",
    "create2Factory": "0xc97D8e6f57b0d64971453dDc6EB8483fec9d163a",
    "multisigIsm": "0xDc64a140Aa3E981100a9becA4E685f962f0cF6C9"
  },
  "test2": {
    "upgradeBeaconController": "0xA51c1fc2f0D1a1b8494Ed1FE312d7C3a78Ed91C0",
    "interchainGasPaymaster": {
      "kind": "UpgradeBeacon",
      "proxy": "0x0B306BF915C4d645ff596e518fAf3F9669b97016",
      "implementation": "0x0DCd1Bf9A1b36cE34237eEaFef220932846BCD82",
      "beacon": "0x9A676e781A523b5d0C0e43731313A708CB607508"
    },
    "mailbox": {
      "kind": "UpgradeBeacon",
      "proxy": "0x322813Fd9A801c5507c9de605d63CEA4f2CE6c44",
      "implementation": "0x59b670e9fA9D0A427751Af201D676719a970857b",
      "beacon": "0x4ed7c70F96B99c776995fB64377f0d4aB3B0e1C1"
    },
    "interchainAccountRouter": "0xffD17672d47E7bB6192d5dBc12A096e00D1a206F",
    "interchainQueryRouter": "0x3CAa52Ff595Cab4123735EC677F1D9E6E988f8ca",
    "create2Factory": "0xc97D8e6f57b0d64971453dDc6EB8483fec9d163a",
    "multisigIsm": "0x959922bE3CAee4b8Cd9a407cc3ac1C251C2007B1"
  },
  "test3": {
    "upgradeBeaconController": "0xa85233C63b9Ee964Add6F2cffe00Fd84eb32338f",
    "interchainGasPaymaster": {
      "kind": "UpgradeBeacon",
      "proxy": "0x09635F643e140090A9A8Dcd712eD6285858ceBef",
      "implementation": "0x4A679253410272dd5232B3Ff7cF5dbB88f295319",
      "beacon": "0x7a2088a1bFc9d81c55368AE168C2C02570cB814F"
    },
    "mailbox": {
      "kind": "UpgradeBeacon",
      "proxy": "0x1613beB3B2C4f22Ee086B2b38C1476A3cE7f78E8",
      "implementation": "0x9E545E3C0baAB3E08CdfD552C960A1050f373042",
      "beacon": "0xa82fF9aFd8f496c3d6ac40E2a0F282E47488CFc9"
    },
<<<<<<< HEAD
    "interchainAccountRouter": "0xffD17672d47E7bB6192d5dBc12A096e00D1a206F",
    "interchainQueryRouter": "0x3CAa52Ff595Cab4123735EC677F1D9E6E988f8ca",
    "create2Factory": "0xc97D8e6f57b0d64971453dDc6EB8483fec9d163a",
    "multisigIsm": "0xc6e7DF5E7b4f2A278906862b61205850344D4e7d"
=======
    "multisigIsm": "0xc5a5C42992dECbae36851359345FE25997F5C42d"
>>>>>>> 9e4631b6
  }
}<|MERGE_RESOLUTION|>--- conflicted
+++ resolved
@@ -51,13 +51,9 @@
       "implementation": "0x9E545E3C0baAB3E08CdfD552C960A1050f373042",
       "beacon": "0xa82fF9aFd8f496c3d6ac40E2a0F282E47488CFc9"
     },
-<<<<<<< HEAD
     "interchainAccountRouter": "0xffD17672d47E7bB6192d5dBc12A096e00D1a206F",
     "interchainQueryRouter": "0x3CAa52Ff595Cab4123735EC677F1D9E6E988f8ca",
     "create2Factory": "0xc97D8e6f57b0d64971453dDc6EB8483fec9d163a",
-    "multisigIsm": "0xc6e7DF5E7b4f2A278906862b61205850344D4e7d"
-=======
     "multisigIsm": "0xc5a5C42992dECbae36851359345FE25997F5C42d"
->>>>>>> 9e4631b6
   }
 }