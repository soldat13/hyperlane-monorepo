--- conflicted
+++ resolved
@@ -5,11 +5,8 @@
 import {
   ChainMetadata,
   ChainMetadataSchema,
-<<<<<<< HEAD
   ChainTechnicalStack,
-=======
   EthJsonRpcBlockParameterTag,
->>>>>>> 1bd8e3e3
   ExplorerFamily,
   ZChainName,
 } from '@hyperlane-xyz/sdk';
