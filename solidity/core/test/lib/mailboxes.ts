--- conflicted
+++ resolved
@@ -1,11 +1,7 @@
 import { expect } from 'chai';
 import { BigNumber, ethers } from 'ethers';
 
-<<<<<<< HEAD
 import { types, utils } from '@abacus-network/utils';
-=======
-import { utils } from '@abacus-network/utils';
->>>>>>> cf96b070
 
 import { TestOutbox } from '../../types';
 import { Dispatch2Event } from '../../types/contracts/Outbox';
@@ -34,8 +30,8 @@
     ethers.utils.toUtf8Bytes(messageStr),
   );
   const receipt = await tx.wait();
-  const dispatch = receipt.events![0] as Dispatch2Event;
-  expect(dispatch.event).to.equal('Dispatch2');
+  const dispatch = receipt.events![0] as DispatchEvent;
+  expect(dispatch.event).to.equal('Dispatch');
   return dispatch.args!;
 };
 
@@ -51,7 +47,6 @@
     recipient,
     messageStr,
   );
-<<<<<<< HEAD
   const leaf = utils.messageHash(message, leafIndex.toNumber());
   const root = await outbox.root();
   const proof = await outbox.proof();
@@ -60,29 +55,8 @@
       root,
       index: leafIndex,
     },
-    proof: proof as types.BytesArray,
+    proof,
     leaf,
     message,
   };
-};
-=======
-  const messageHash = utils.messageHash(message, leafIndex.toNumber());
-  const root = await outbox.root();
-  const proof = await outbox.proof();
-  return {
-    root,
-    proof: proof,
-    leaf: messageHash,
-    index: leafIndex,
-    message,
-  };
-};
-
-export interface MerkleProof {
-  root: string;
-  proof: string[];
-  leaf: string;
-  index: BigNumber;
-  message: string;
-}
->>>>>>> cf96b070
+};