{
  "name": "@hyperlane-xyz/sdk",
  "description": "The official SDK for the Hyperlane Network",
<<<<<<< HEAD
  "version": "5.6.1",
=======
  "version": "5.6.2",
>>>>>>> e2b01585
  "dependencies": {
    "@arbitrum/sdk": "^4.0.0",
    "@aws-sdk/client-s3": "^3.74.0",
    "@cosmjs/cosmwasm-stargate": "^0.32.4",
    "@cosmjs/stargate": "^0.32.4",
<<<<<<< HEAD
    "@hyperlane-xyz/core": "5.6.0",
    "@hyperlane-xyz/utils": "5.6.1",
=======
    "@hyperlane-xyz/core": "5.6.1",
    "@hyperlane-xyz/utils": "5.6.2",
>>>>>>> e2b01585
    "@safe-global/api-kit": "1.3.0",
    "@safe-global/protocol-kit": "1.3.0",
    "@safe-global/safe-deployments": "1.37.8",
    "@solana/spl-token": "^0.3.8",
    "@solana/web3.js": "^1.78.0",
    "@types/coingecko-api": "^1.0.10",
    "@wagmi/chains": "^1.8.0",
    "bignumber.js": "^9.1.1",
    "coingecko-api": "^1.0.10",
    "cosmjs-types": "^0.9.0",
    "cross-fetch": "^3.1.5",
    "ethers": "^5.7.2",
    "pino": "^8.19.0",
    "viem": "^1.20.0",
    "zod": "^3.21.2"
  },
  "devDependencies": {
    "@nomiclabs/hardhat-ethers": "^2.2.3",
    "@nomiclabs/hardhat-waffle": "^2.0.6",
    "@types/mocha": "^10.0.1",
    "@types/node": "^16.9.1",
    "@types/sinon": "^17.0.1",
    "@types/sinon-chai": "^3.2.12",
    "@types/ws": "^8.5.5",
    "chai": "4.5.0",
    "dotenv": "^10.0.0",
    "eslint": "^8.57.0",
    "ethereum-waffle": "^4.0.10",
    "hardhat": "^2.22.2",
    "mocha": "^10.2.0",
    "prettier": "^2.8.8",
    "sinon": "^13.0.2",
    "ts-node": "^10.8.0",
    "tsx": "^4.7.1",
    "typescript": "5.3.3",
    "yaml": "2.4.5"
  },
  "type": "module",
  "exports": {
    ".": "./dist/index.js"
  },
  "types": "./dist/index.d.ts",
  "files": [
    "/dist"
  ],
  "sideEffects": false,
  "engines": {
    "node": ">=16"
  },
  "homepage": "https://www.hyperlane.xyz",
  "repository": "https://github.com/hyperlane-xyz/hyperlane-monorepo",
  "keywords": [
    "Hyperlane",
    "SDK",
    "Typescript"
  ],
  "license": "Apache-2.0",
  "scripts": {
    "build": "tsc && yarn copy-js",
    "copy-js": "cp ./src/utils/*.js ./dist/utils",
    "dev": "tsc --watch",
    "check": "tsc --noEmit",
    "clean": "rm -rf ./dist ./cache",
    "lint": "eslint src --ext .ts",
    "prepublishOnly": "yarn build",
    "prettier": "prettier --write ./src",
    "test": "yarn test:unit && yarn test:hardhat && yarn test:foundry",
    "test:ci": "yarn test",
    "test:unit": "mocha --config .mocharc.json './src/**/*.test.ts' --exit",
    "test:hardhat": "NODE_OPTIONS='--experimental-loader ts-node/esm/transpile-only --no-warnings=ExperimentalWarning' hardhat --config hardhat.config.cts test $(find ./src -name \"*.hardhat-test.ts\")",
    "test:foundry": "./scripts/foundry-test.sh"
  },
  "peerDependencies": {
    "@ethersproject/abi": "*",
    "@ethersproject/providers": "*"
  }
}<|MERGE_RESOLUTION|>--- conflicted
+++ resolved
@@ -1,23 +1,14 @@
 {
   "name": "@hyperlane-xyz/sdk",
   "description": "The official SDK for the Hyperlane Network",
-<<<<<<< HEAD
-  "version": "5.6.1",
-=======
   "version": "5.6.2",
->>>>>>> e2b01585
   "dependencies": {
     "@arbitrum/sdk": "^4.0.0",
     "@aws-sdk/client-s3": "^3.74.0",
     "@cosmjs/cosmwasm-stargate": "^0.32.4",
     "@cosmjs/stargate": "^0.32.4",
-<<<<<<< HEAD
-    "@hyperlane-xyz/core": "5.6.0",
-    "@hyperlane-xyz/utils": "5.6.1",
-=======
     "@hyperlane-xyz/core": "5.6.1",
     "@hyperlane-xyz/utils": "5.6.2",
->>>>>>> e2b01585
     "@safe-global/api-kit": "1.3.0",
     "@safe-global/protocol-kit": "1.3.0",
     "@safe-global/safe-deployments": "1.37.8",
