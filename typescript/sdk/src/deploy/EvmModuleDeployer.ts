import { ethers } from 'ethers';
import { Logger } from 'pino';

import {
  Ownable__factory,
  StaticAddressSetFactory,
  StaticThresholdAddressSetFactory,
  TransparentUpgradeableProxy__factory,
} from '@hyperlane-xyz/core';
import { buildArtifact as coreBuildArtifact } from '@hyperlane-xyz/core/buildArtifact.js';
import {
  Address,
<<<<<<< HEAD
  ProtocolType,
  addBufferToGasLimit,
=======
  addBufferToGasLimit,
  eqAddress,
>>>>>>> dedaa34c
  rootLogger,
} from '@hyperlane-xyz/utils';

import { HyperlaneContracts, HyperlaneFactories } from '../contracts/types.js';
import { MultiProvider } from '../providers/MultiProvider.js';
import { AnnotatedEV5Transaction } from '../providers/ProviderType.js';
import { ChainMap, ChainName } from '../types.js';
import { getZKArtifactByContractName } from '../utils/zksync.js';

import { isProxy, proxyConstructorArgs } from './proxy.js';
import { ContractVerifier } from './verify/ContractVerifier.js';
import { ZKSyncContractVerifier } from './verify/ZKSyncContractVerifier.js';
import {
  ContractVerificationInput,
  ExplorerLicenseType,
} from './verify/types.js';
import {
  getContractVerificationInput,
  getContractVerificationInputForZKSync,
} from './verify/utils.js';

export class EvmModuleDeployer<Factories extends HyperlaneFactories> {
  public verificationInputs: ChainMap<ContractVerificationInput[]> = {};

  constructor(
    protected readonly multiProvider: MultiProvider,
    protected readonly factories: Factories,
    protected readonly logger = rootLogger.child({
      module: 'EvmModuleDeployer',
    }),
    protected readonly contractVerifier?: ContractVerifier,
  ) {
    this.contractVerifier ??= new ContractVerifier(
      multiProvider,
      {},
      coreBuildArtifact,
      ExplorerLicenseType.MIT,
    );
  }

  // Deploys a contract from a factory
  public async deployContractFromFactory<F extends ethers.ContractFactory>({
    chain,
    factory,
    contractName,
    constructorArgs,
    initializeArgs,
    implementationAddress,
  }: {
    chain: ChainName;
    factory: F;
    contractName: string;
    constructorArgs: Parameters<F['deploy']>;
    initializeArgs?: Parameters<Awaited<ReturnType<F['deploy']>>['initialize']>;
    implementationAddress?: Address;
  }): Promise<ReturnType<F['deploy']>> {
    this.logger.info(
      `Deploying ${contractName} on ${chain} with constructor args (${constructorArgs.join(
        ', ',
      )})...`,
    );

    const artifact = await getZKArtifactByContractName(contractName);

    if (!artifact) {
      throw new Error(`No ZKSync artifact found for contract: ${contractName}`);
    }

    const contract = await this.multiProvider.handleDeploy(
      chain,
      factory,
      constructorArgs,
      artifact,
    );

    if (initializeArgs) {
      this.logger.debug(`Initialize ${contractName} on ${chain}`);
      // Estimate gas for the initialize transaction
      const estimatedGas = await contract.estimateGas.initialize(
        ...initializeArgs,
      );

      // deploy with buffer on gas limit
      const overrides = this.multiProvider.getTransactionOverrides(chain);
      const initTx = await contract.initialize(...initializeArgs, {
        gasLimit: addBufferToGasLimit(estimatedGas),
        ...overrides,
      });

      await this.multiProvider.handleTx(chain, initTx);
    }

    const { protocol } = this.multiProvider.getChainMetadata(chain);
    const isZKSyncChain = protocol === ProtocolType.ZKSync;

    let verificationInput: ContractVerificationInput;
    if (isZKSyncChain) {
      verificationInput = await getContractVerificationInputForZKSync({
        name: contractName,
        contract,
        constructorArgs: constructorArgs,
        artifact: artifact,
        expectedimplementation: implementationAddress,
      });
    } else {
      verificationInput = getContractVerificationInput({
        name: contractName,
        contract,
        bytecode: factory.bytecode,
        expectedimplementation: implementationAddress,
      });
    }

    this.addVerificationArtifacts({ chain, artifacts: [verificationInput] });

    // try verifying contract
    try {
      if (isZKSyncChain) {
        const verifier = new ZKSyncContractVerifier(this.multiProvider);
        await verifier?.verifyContract(chain, verificationInput);
      } else {
        await this.contractVerifier?.verifyContract(chain, verificationInput);
      }
    } catch (error) {
      // log error but keep deploying, can also verify post-deployment if needed
      this.logger.debug(`Error verifying contract: ${error}`);
    }

    return contract;
  }

  /**
   * Deploys a contract with a specified name.
   *
   * This function is capable of deploying any contract type defined within the `Factories` type to a specified chain.
   *
   * @param {ChainName} chain - The name of the chain on which the contract is to be deployed.
   * @param {K} contractKey - The key identifying the factory to use for deployment.
   * @param {string} contractName - The name of the contract to deploy. This must match the contract source code.
   * @param {Parameters<Factories[K]['deploy']>} constructorArgs - Arguments for the contract's constructor.
   * @param {Parameters<Awaited<ReturnType<Factories[K]['deploy']>>['initialize']>?} initializeArgs - Optional arguments for the contract's initialization function.
   * @returns {Promise<HyperlaneContracts<Factories>[K]>} A promise that resolves to the deployed contract instance.
   */
  public async deployContractWithName<K extends keyof Factories>({
    chain,
    contractKey,
    contractName,
    constructorArgs,
    initializeArgs,
  }: {
    chain: ChainName;
    contractKey: K;
    contractName: string;
    constructorArgs: Parameters<Factories[K]['deploy']>;
    initializeArgs?: Parameters<
      Awaited<ReturnType<Factories[K]['deploy']>>['initialize']
    >;
  }): Promise<HyperlaneContracts<Factories>[K]> {
    const contract = await this.deployContractFromFactory({
      chain,
      factory: this.factories[contractKey],
      contractName,
      constructorArgs,
      initializeArgs,
    });
    return contract;
  }

  // Deploys a contract with the same name as the contract key
  public async deployContract<K extends keyof Factories>({
    chain,
    contractKey,
    constructorArgs,
    initializeArgs,
  }: {
    chain: ChainName;
    contractKey: K;
    constructorArgs: Parameters<Factories[K]['deploy']>;
    initializeArgs?: Parameters<
      Awaited<ReturnType<Factories[K]['deploy']>>['initialize']
    >;
  }): Promise<HyperlaneContracts<Factories>[K]> {
    return this.deployContractWithName({
      chain,
      contractKey,
      contractName: contractKey.toString(),
      constructorArgs,
      initializeArgs,
    });
  }

  // Deploys the Implementation and Proxy for a given contract
  public async deployProxiedContract<K extends keyof Factories>({
    chain,
    contractKey,
    contractName,
    proxyAdmin,
    constructorArgs,
    initializeArgs,
  }: {
    chain: ChainName;
    contractKey: K;
    contractName: string;
    proxyAdmin: string;
    constructorArgs: Parameters<Factories[K]['deploy']>;
    initializeArgs?: Parameters<HyperlaneContracts<Factories>[K]['initialize']>;
  }): Promise<HyperlaneContracts<Factories>[K]> {
    // Try to initialize the implementation even though it may not be necessary
    const implementation = await this.deployContractWithName({
      chain,
      contractKey,
      contractName,
      constructorArgs,
      initializeArgs,
    });

    // Initialize the proxy the same way
    return this.deployProxy({
      chain,
      implementation,
      proxyAdmin,
      initializeArgs,
    });
  }

  // Deploys a proxy for a given implementation contract
  protected async deployProxy<C extends ethers.Contract>({
    chain,
    implementation,
    proxyAdmin,
    initializeArgs,
  }: {
    chain: ChainName;
    implementation: C;
    proxyAdmin: string;
    initializeArgs?: Parameters<C['initialize']>;
  }): Promise<C> {
    const isProxied = await isProxy(
      this.multiProvider.getProvider(chain),
      implementation.address,
    );
    if (isProxied) {
      // if the implementation is already a proxy, do not deploy a new proxy
      return implementation;
    }

    const constructorArgs = proxyConstructorArgs(
      implementation,
      proxyAdmin,
      initializeArgs,
    );
    const proxy = await this.deployContractFromFactory({
      chain,
      factory: new TransparentUpgradeableProxy__factory(),
      contractName: 'TransparentUpgradeableProxy',
      constructorArgs,
      implementationAddress: implementation.address,
    });

    return implementation.attach(proxy.address) as C;
  }

  // Adds verification artifacts to the verificationInputs map
  protected addVerificationArtifacts({
    chain,
    artifacts,
  }: {
    chain: ChainName;
    artifacts: ContractVerificationInput[];
  }): void {
    this.verificationInputs[chain] = this.verificationInputs[chain] || [];
    artifacts.forEach((artifact) => {
      this.verificationInputs[chain].push(artifact);
    });
  }

  // Static deploy function used by Hook and ISM modules.
  public static async deployStaticAddressSet({
    chain,
    factory,
    values,
    logger,
    threshold = values.length,
    multiProvider,
  }: {
    chain: ChainName;
    factory: StaticThresholdAddressSetFactory | StaticAddressSetFactory;
    values: Address[];
    logger: Logger;
    threshold?: number;
    multiProvider: MultiProvider;
  }): Promise<Address> {
    const sortedValues = [...values].sort();

    const address = await factory['getAddress(address[],uint8)'](
      sortedValues,
      threshold,
    );
    const signer = multiProvider.getSigner(chain);
    const code = await multiProvider.getProvider(chain).getCode(address);
    if (code === '0x') {
      logger.debug(
        `Deploying new ${threshold} of ${sortedValues.length} address set to ${chain}`,
      );
      const overrides = multiProvider.getTransactionOverrides(chain);

      // estimate gas
<<<<<<< HEAD
      const estimatedGas = await factory
        .connect(signer)
        .estimateGas['deploy(address[],uint8)'](values, threshold, overrides);

      // add 10% buffer
      const hash = await factory['deploy(address[],uint8)'](values, threshold, {
        ...overrides,
        gasLimit: addBufferToGasLimit(estimatedGas),
      });
=======
      const estimatedGas = await factory.estimateGas['deploy(address[],uint8)'](
        sortedValues,
        threshold,
        overrides,
      );

      // add gas buffer
      const hash = await factory['deploy(address[],uint8)'](
        sortedValues,
        threshold,
        {
          gasLimit: addBufferToGasLimit(estimatedGas),
          ...overrides,
        },
      );
>>>>>>> dedaa34c

      await multiProvider.handleTx(chain, hash);
    } else {
      logger.debug(
        `Recovered ${threshold} of ${sortedValues.length} address set on ${chain}: ${address}`,
      );
    }

    // TODO: figure out how to get the constructor arguments for manual deploy TXs
    // const verificationInput = buildVerificationInput(
    //   NAME,
    //   ADDRESS,
    //   CONSTRUCTOR_ARGS,
    // );
    // await this.deployer.verifyContract(
    //   this.chainName,
    //   verificationInput,
    //   logger,
    // );

    return address;
  }

  /**
   * Transfers ownership of a contract to a new owner.
   *
   * @param actualOwner - The current owner of the contract.
   * @param expectedOwner - The expected new owner of the contract.
   * @param deployedAddress - The address of the deployed contract.
   * @param chainId - The chain ID of the network the contract is deployed on.
   * @returns An array of annotated EV5 transactions that need to be executed to update the owner.
   */
  public static createTransferOwnershipTx(params: {
    actualOwner: Address;
    expectedOwner: Address;
    deployedAddress: Address;
    chainId: number;
  }): AnnotatedEV5Transaction[] {
    const { actualOwner, expectedOwner, deployedAddress, chainId } = params;
    const updateTransactions: AnnotatedEV5Transaction[] = [];
    if (eqAddress(actualOwner, expectedOwner)) {
      return [];
    }

    updateTransactions.push({
      annotation: `Transferring ownership of ${deployedAddress} from current owner ${actualOwner} to new owner ${expectedOwner}`,
      chainId,
      to: deployedAddress,
      data: Ownable__factory.createInterface().encodeFunctionData(
        'transferOwnership(address)',
        [expectedOwner],
      ),
    });

    return updateTransactions;
  }
}<|MERGE_RESOLUTION|>--- conflicted
+++ resolved
@@ -10,13 +10,9 @@
 import { buildArtifact as coreBuildArtifact } from '@hyperlane-xyz/core/buildArtifact.js';
 import {
   Address,
-<<<<<<< HEAD
   ProtocolType,
   addBufferToGasLimit,
-=======
-  addBufferToGasLimit,
   eqAddress,
->>>>>>> dedaa34c
   rootLogger,
 } from '@hyperlane-xyz/utils';
 
@@ -324,33 +320,23 @@
       const overrides = multiProvider.getTransactionOverrides(chain);
 
       // estimate gas
-<<<<<<< HEAD
       const estimatedGas = await factory
         .connect(signer)
-        .estimateGas['deploy(address[],uint8)'](values, threshold, overrides);
+        .estimateGas['deploy(address[],uint8)'](
+          sortedValues,
+          threshold,
+          overrides,
+        );
 
       // add 10% buffer
-      const hash = await factory['deploy(address[],uint8)'](values, threshold, {
-        ...overrides,
-        gasLimit: addBufferToGasLimit(estimatedGas),
-      });
-=======
-      const estimatedGas = await factory.estimateGas['deploy(address[],uint8)'](
-        sortedValues,
-        threshold,
-        overrides,
-      );
-
-      // add gas buffer
       const hash = await factory['deploy(address[],uint8)'](
         sortedValues,
         threshold,
         {
+          ...overrides,
           gasLimit: addBufferToGasLimit(estimatedGas),
-          ...overrides,
         },
       );
->>>>>>> dedaa34c
 
       await multiProvider.handleTx(chain, hash);
     } else {
