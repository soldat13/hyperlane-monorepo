import { confirm } from '@inquirer/prompts';

import {
  HypERC20Deployer,
  HypERC721Deployer,
  HyperlaneContractsMap,
  TOKEN_TYPE_TO_STANDARD,
  TokenFactories,
  TokenType,
  WarpCoreConfig,
  WarpRouteDeployConfig,
  getTokenConnectionId,
  isTokenMetadata,
} from '@hyperlane-xyz/sdk';
import { ProtocolType } from '@hyperlane-xyz/utils';

import { readWarpRouteDeployConfig } from '../config/warp.js';
import { MINIMUM_WARP_DEPLOY_GAS } from '../consts.js';
import { WriteCommandContext } from '../context/types.js';
import { log, logBlue, logGray, logGreen, logTable } from '../logger.js';
import { isFile, runFileSelectionStep } from '../utils/files.js';

import {
  completeDeploy,
  prepareDeploy,
  runPreflightChecksForChains,
} from './utils.js';

interface DeployParams {
  context: WriteCommandContext;
  configMap: WarpRouteDeployConfig;
}

export async function runWarpRouteDeploy({
  context,
  warpRouteDeploymentConfigPath,
}: {
  context: WriteCommandContext;
  warpRouteDeploymentConfigPath?: string;
}) {
  const { signer, skipConfirmation } = context;

  if (
    !warpRouteDeploymentConfigPath ||
    !isFile(warpRouteDeploymentConfigPath)
  ) {
    if (skipConfirmation)
      throw new Error('Warp route deployment config required');
    warpRouteDeploymentConfigPath = await runFileSelectionStep(
      './configs',
      'Warp route deployment config',
      'warp',
    );
  } else {
    log(
      `Using warp route deployment config at ${warpRouteDeploymentConfigPath}`,
    );
  }
  const warpRouteConfig = await readWarpRouteDeployConfig(
    warpRouteDeploymentConfigPath,
    context,
  );

  const deploymentParams = {
    context,
    configMap: warpRouteConfig,
  };

  logBlue('Warp route deployment plan');

  await runDeployPlanStep(deploymentParams);
  const chains = Object.keys(warpRouteConfig);

  await runPreflightChecksForChains({
    context,
    chains,
    minGas: MINIMUM_WARP_DEPLOY_GAS,
  });

  const userAddress = await signer.getAddress();

  const initialBalances = await prepareDeploy(context, userAddress, chains);

  await executeDeploy(deploymentParams);

  await completeDeploy(context, 'warp', initialBalances, userAddress, chains);
}

async function runDeployPlanStep({ context, configMap }: DeployParams) {
  const { skipConfirmation } = context;

  logBlue('\nDeployment plan');
  logGray('===============');
  log(`Using token standard ${configMap.isNft ? 'ERC721' : 'ERC20'}`);
  logTable(configMap);

  if (skipConfirmation) return;

  const isConfirmed = await confirm({
    message: 'Is this deployment plan correct?',
  });
  if (!isConfirmed) throw new Error('Deployment cancelled');
}

async function executeDeploy(params: DeployParams) {
  logBlue('All systems ready, captain! Beginning deployment...');

  const {
    configMap,
    context: { registry, multiProvider, isDryRun, dryRunChain },
  } = params;

  const deployer = configMap.isNft
    ? new HypERC721Deployer(multiProvider)
    : new HypERC20Deployer(multiProvider);

  const config: WarpRouteDeployConfig =
    isDryRun && dryRunChain
      ? { [dryRunChain]: configMap[dryRunChain] }
      : configMap;

  const deployedContracts = await deployer.deploy(config);

  logGreen('✅ Hyp token deployments complete');

<<<<<<< HEAD
  const warpCoreConfig = getWarpCoreConfig(params, deployedContracts);
  if (!isDryRun) {
    log('Writing deployment artifacts');
    await registry.addWarpRoute(warpCoreConfig);
  }
=======
  if (!isDryRun) log('Writing deployment artifacts');
  const warpCoreConfig = await getWarpCoreConfig(params, deployedContracts);
  await registry.addWarpRoute(warpCoreConfig);
>>>>>>> 39ea7cde
  log(JSON.stringify(warpCoreConfig, null, 2));
  logBlue('Deployment is complete!');
}

async function getWarpCoreConfig(
  { configMap, context }: DeployParams,
  contracts: HyperlaneContractsMap<TokenFactories>,
): Promise<WarpCoreConfig> {
  const warpCoreConfig: WarpCoreConfig = { tokens: [] };

  // TODO: replace with warp read
  const tokenMetadata = await HypERC20Deployer.deriveTokenMetadata(
    context.multiProvider,
    configMap,
  );

  // First pass, create token configs
  for (const [chainName, contract] of Object.entries(contracts)) {
    const config = configMap[chainName];
    const metadata = {
      ...tokenMetadata,
      ...config,
    };

    if (!isTokenMetadata(metadata)) {
      throw new Error('Missing required token metadata');
    }

    const { decimals } = metadata;
    if (!decimals) {
      throw new Error('Missing decimals on token metadata');
    }

    const collateralAddressOrDenom =
      config.type === TokenType.collateral ? config.token : undefined;
    warpCoreConfig.tokens.push({
      chainName,
      standard: TOKEN_TYPE_TO_STANDARD[config.type],
      ...metadata,
      decimals,
      addressOrDenom:
        contract[configMap[chainName].type as keyof TokenFactories].address,
      collateralAddressOrDenom,
    });
  }

  // Second pass, add connections between tokens
  // Assumes full interconnectivity between all tokens for now b.c. that's
  // what the deployers do by default.
  for (const token1 of warpCoreConfig.tokens) {
    for (const token2 of warpCoreConfig.tokens) {
      if (
        token1.chainName === token2.chainName &&
        token1.addressOrDenom === token2.addressOrDenom
      )
        continue;
      token1.connections ||= [];
      token1.connections.push({
        token: getTokenConnectionId(
          ProtocolType.Ethereum,
          token2.chainName,
          token2.addressOrDenom!,
        ),
      });
    }
  }

  return warpCoreConfig;
}<|MERGE_RESOLUTION|>--- conflicted
+++ resolved
@@ -123,17 +123,9 @@
 
   logGreen('✅ Hyp token deployments complete');
 
-<<<<<<< HEAD
-  const warpCoreConfig = getWarpCoreConfig(params, deployedContracts);
-  if (!isDryRun) {
-    log('Writing deployment artifacts');
-    await registry.addWarpRoute(warpCoreConfig);
-  }
-=======
   if (!isDryRun) log('Writing deployment artifacts');
   const warpCoreConfig = await getWarpCoreConfig(params, deployedContracts);
   await registry.addWarpRoute(warpCoreConfig);
->>>>>>> 39ea7cde
   log(JSON.stringify(warpCoreConfig, null, 2));
   logBlue('Deployment is complete!');
 }
