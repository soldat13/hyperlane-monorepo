--- conflicted
+++ resolved
@@ -3,13 +3,9 @@
   "description": "Core solidity contracts for Hyperlane",
   "version": "1.3.4",
   "dependencies": {
-<<<<<<< HEAD
     "@arbitrum/nitro-contracts": "^1.0.2",
-    "@hyperlane-xyz/utils": "1.3.3",
+    "@hyperlane-xyz/utils": "1.3.4",
     "@maticnetwork/fx-portal": "^1.0.5",
-=======
-    "@hyperlane-xyz/utils": "1.3.4",
->>>>>>> d57ae5f6
     "@openzeppelin/contracts": "^4.8.0",
     "@openzeppelin/contracts-upgradeable": "^4.8.0"
   },
