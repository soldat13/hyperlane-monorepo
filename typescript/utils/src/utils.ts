import { types } from '..';
import { BigNumber, ethers, utils } from 'ethers';

import {
  Address,
  Checkpoint,
  Domain,
  HexString,
  ParsedMessage,
  ParsedMultisigIsmMetadata,
} from './types';

export function assert(predicate: any, errorMessage?: string) {
  if (!predicate) {
    throw new Error(errorMessage ?? 'Error');
  }
}

export function deepEquals(v1: any, v2: any) {
  return JSON.stringify(v1) === JSON.stringify(v2);
}

export const ensure0x = (hexstr: string) =>
  hexstr.startsWith('0x') ? hexstr : `0x${hexstr}`;

export const strip0x = (hexstr: string) =>
  hexstr.startsWith('0x') ? hexstr.slice(2) : hexstr;

export function addressToBytes32(address: Address): string {
  return ethers.utils
    .hexZeroPad(ethers.utils.hexStripZeros(address), 32)
    .toLowerCase();
}

export function bytes32ToAddress(bytes32: string): Address {
  return ethers.utils.getAddress(bytes32.slice(-40));
}

export function formatCallData<
  C extends ethers.Contract,
  I extends Parameters<C['interface']['encodeFunctionData']>,
>(destinationContract: C, functionName: I[0], functionArgs: I[1]): string {
  return destinationContract.interface.encodeFunctionData(
    functionName,
    functionArgs,
  );
}

export const parseMultisigIsmMetadata = (
  metadata: string,
): ParsedMultisigIsmMetadata => {
  const MERKLE_ROOT_OFFSET = 0;
  const MERKLE_INDEX_OFFSET = 32;
  const ORIGIN_MAILBOX_OFFSET = 64;
  const MERKLE_PROOF_OFFSET = 96;
  const THRESHOLD_OFFSET = 1120;
  const SIGNATURES_OFFSET = 1152;
  const SIGNATURE_LENGTH = 65;

  const buf = Buffer.from(utils.arrayify(metadata));
  const checkpointRoot = utils.hexlify(
    buf.slice(MERKLE_ROOT_OFFSET, MERKLE_INDEX_OFFSET),
  );
  const checkpointIndex = BigNumber.from(
    utils.hexlify(buf.slice(MERKLE_INDEX_OFFSET, ORIGIN_MAILBOX_OFFSET)),
  ).toNumber();
  const originMailbox = utils.hexlify(
    buf.slice(ORIGIN_MAILBOX_OFFSET, MERKLE_PROOF_OFFSET),
  );
  const parseBytesArray = (start: number, count: number, size: number) => {
    return [...Array(count).keys()].map((i) =>
      utils.hexlify(buf.slice(start + size * i, start + size * (i + 1))),
    );
  };
  const proof = parseBytesArray(MERKLE_PROOF_OFFSET, 32, 32);
  const threshold = BigNumber.from(
    utils.hexlify(buf.slice(THRESHOLD_OFFSET, SIGNATURES_OFFSET)),
  ).toNumber();
  const signatures = parseBytesArray(
    SIGNATURES_OFFSET,
    threshold,
    SIGNATURE_LENGTH,
  );
  const VALIDATORS_OFFSET = SIGNATURES_OFFSET + threshold * SIGNATURE_LENGTH;
  const addressesCount = buf.slice(VALIDATORS_OFFSET).length / 32;
  const validators = parseBytesArray(VALIDATORS_OFFSET, addressesCount, 32);
  return {
    checkpointRoot,
    checkpointIndex,
    originMailbox,
    proof,
    signatures,
    validators,
  };
};

export const formatMultisigIsmMetadata = (
  metadata: ParsedMultisigIsmMetadata,
): string => {
  return ethers.utils.solidityPack(
    [
      'bytes32',
      'uint256',
      'bytes32',
      'bytes32[32]',
      'uint256',
      'bytes',
      'address[]',
    ],
    [
      metadata.checkpointRoot,
      metadata.checkpointIndex,
      addressToBytes32(metadata.originMailbox),
      metadata.proof,
      metadata.signatures.length,
      ethers.utils.hexConcat(metadata.signatures),
      metadata.validators,
    ],
  );
};

export const formatMessage = (
  version: number | BigNumber,
  nonce: number | BigNumber,
  originDomain: Domain,
  senderAddr: Address,
  destinationDomain: Domain,
  recipientAddr: Address,
  body: HexString,
): string => {
  senderAddr = addressToBytes32(senderAddr);
  recipientAddr = addressToBytes32(recipientAddr);

  return ethers.utils.solidityPack(
    ['uint8', 'uint256', 'uint32', 'bytes32', 'uint32', 'bytes32', 'bytes'],
    [
      version,
      nonce,
      originDomain,
      senderAddr,
      destinationDomain,
      recipientAddr,
      body,
    ],
  );
};

export function messageId(message: HexString): string {
  return ethers.utils.solidityKeccak256(['bytes'], [message]);
}

/**
 * Parse a serialized Abacus message from raw bytes.
 *
 * @param message
 * @returns
 */
export function parseMessage(message: string): ParsedMessage {
  const VERSION_OFFSET = 0;
  const NONCE_OFFSET = 1;
  const ORIGIN_OFFSET = 33;
  const SENDER_OFFSET = 37;
  const DESTINATION_OFFSET = 69;
  const RECIPIENT_OFFSET = 73;
  const BODY_OFFSET = 105;

  const buf = Buffer.from(utils.arrayify(message));
  const version = buf.readUint8(VERSION_OFFSET);
  const nonce = BigNumber.from(
    utils.hexlify(buf.slice(NONCE_OFFSET, ORIGIN_OFFSET)),
  ).toNumber();
  const origin = buf.readUInt32BE(ORIGIN_OFFSET);
  const sender = utils.hexlify(buf.slice(SENDER_OFFSET, DESTINATION_OFFSET));
  const destination = buf.readUInt32BE(DESTINATION_OFFSET);
  const recipient = utils.hexlify(buf.slice(RECIPIENT_OFFSET, BODY_OFFSET));
  const body = utils.hexlify(buf.slice(BODY_OFFSET));
  return { version, nonce, origin, sender, destination, recipient, body };
}

export function domainHash(domain: number, mailbox: string): string {
  return ethers.utils.solidityKeccak256(
    ['uint32', 'bytes32', 'string'],
    [domain, addressToBytes32(mailbox), 'HYPERLANE'],
  );
}

export function sleep(ms: number): Promise<void> {
  return new Promise<void>((resolve) => setTimeout(resolve, ms));
}

// Retries an async function if it raises an exception,
// with exponential backoff.
// If all the tries fail it raises the last thrown exception
export async function retryAsync<T>(
  runner: () => T,
  attempts = 5,
  baseRetryMs = 50,
) {
  let saveError;
  for (let i = 0; i < attempts; i++) {
    try {
      return runner();
    } catch (error) {
      saveError = error;
      await sleep(baseRetryMs * 2 ** i);
    }
  }
  throw saveError;
}

export function median(a: number[]): number {
  const sorted = a.slice().sort();
  const mid = Math.floor(sorted.length / 2);
  const median =
    sorted.length % 2 == 0 ? (sorted[mid] + sorted[mid + 1]) / 2 : sorted[mid];
  return median;
}

export function sum(a: number[]): number {
  return a.reduce((acc, i) => acc + i);
}

export function mean(a: number[]): number {
  return sum(a) / a.length;
}

export function stdDev(a: number[]): number {
  const xbar = mean(a);
  const squaredDifferences = a.map((x) => Math.pow(x - xbar, 2));
  return Math.sqrt(mean(squaredDifferences));
}

export function streamToString(stream: NodeJS.ReadableStream): Promise<string> {
  return new Promise((resolve, reject) => {
    const chunks: string[] = [];
    stream
      .setEncoding('utf8')
      .on('data', (chunk) => chunks.push(chunk))
      .on('error', (err) => reject(err))
      .on('end', () => resolve(String.prototype.concat(...chunks)));
  });
}

export function isCheckpoint(obj: any): obj is Checkpoint {
  const isValidSignature =
    typeof obj.signature === 'string'
      ? ethers.utils.isHexString(obj.signature)
      : ethers.utils.isHexString(obj.signature.r) &&
        ethers.utils.isHexString(obj.signature.s) &&
        Number.isSafeInteger(obj.signature.v);

  const isValidRoot = ethers.utils.isHexString(obj.root);
  const isValidIndex = Number.isSafeInteger(obj.index);
  return isValidIndex && isValidRoot && isValidSignature;
}

/**
 * Wait up to a given amount of time, and throw an error if the promise does not resolve in time.
 * @param promise The promise to timeout on.
 * @param timeoutMs How long to wait for the promise in milliseconds.
 * @param message The error message if a timeout occurs.
 */
export function timeout<T>(
  promise: Promise<T>,
  timeoutMs?: number,
  message = 'Timeout reached',
): Promise<T> {
  if (!timeoutMs || timeoutMs <= 0) return promise;
  return new Promise((resolve, reject) => {
    setTimeout(() => {
      reject(new Error(message));
    }, timeoutMs);
    promise.then(resolve).catch(reject);
  });
}

// Should be used instead of referencing process directly in case we don't
// run in node.js
export function safelyAccessEnvVar(name: string) {
  try {
    return process.env[name];
  } catch (error) {
    return undefined;
  }
}

// https://developer.mozilla.org/en-US/docs/Web/JavaScript/Reference/Global_Objects/Set#implementing_basic_set_operations
export function difference<T>(a: Set<T>, b: Set<T>) {
  const _difference = new Set(a);
  for (const elem of b) {
    _difference.delete(elem);
  }
  return _difference;
}

export function symmetricDifference<T>(a: Set<T>, b: Set<T>) {
  const _difference = new Set(a);
  for (const elem of b) {
    if (_difference.has(elem)) {
      _difference.delete(elem);
    } else {
      _difference.add(elem);
    }
  }
  return _difference;
}

export function setEquality<T>(a: Set<T>, b: Set<T>) {
  return symmetricDifference(a, b).size === 0;
<<<<<<< HEAD
}

export function sortAddresses(addresses: types.Address[]): types.Address[] {
  return addresses.sort((a, b) => {
    // Remove the checksums for accurate comparison
    return a.toLowerCase().localeCompare(b.toLowerCase());
  });
=======
>>>>>>> ddc9ad83
}<|MERGE_RESOLUTION|>--- conflicted
+++ resolved
@@ -1,4 +1,3 @@
-import { types } from '..';
 import { BigNumber, ethers, utils } from 'ethers';
 
 import {
@@ -307,14 +306,4 @@
 
 export function setEquality<T>(a: Set<T>, b: Set<T>) {
   return symmetricDifference(a, b).size === 0;
-<<<<<<< HEAD
-}
-
-export function sortAddresses(addresses: types.Address[]): types.Address[] {
-  return addresses.sort((a, b) => {
-    // Remove the checksums for accurate comparison
-    return a.toLowerCase().localeCompare(b.toLowerCase());
-  });
-=======
->>>>>>> ddc9ad83
 }