import { expect } from 'chai';
import { ethers } from 'ethers';

import { Validator, types, utils } from '@hyperlane-xyz/utils';

<<<<<<< HEAD
import { TestMailbox } from '../../types';
import { DispatchEvent } from '../../types/contracts/Mailbox';
=======
import { MultisigIsm, TestMailbox } from '../../types';
import { DispatchEvent } from '../../types/contracts/MailboxV2.sol/Mailbox';
>>>>>>> f225f942

export type MessageAndProof = {
  proof: types.MerkleProof;
  message: string;
};

export type MessageAndMetadata = {
  message: string;
  metadata: string;
};

export const dispatchMessage = async (
  mailbox: TestMailbox,
  destination: number,
  recipient: string,
  messageStr: string,
) => {
  const tx = await mailbox.dispatch(
    destination,
    recipient,
    ethers.utils.toUtf8Bytes(messageStr),
  );
  const receipt = await tx.wait();
  const dispatch = receipt.events![0] as DispatchEvent;
  expect(dispatch.event).to.equal('Dispatch');
  return dispatch.args!;
};

export const dispatchMessageAndReturnProof = async (
  mailbox: TestMailbox,
  destination: number,
  recipient: string,
  messageStr: string,
): Promise<MessageAndProof> => {
  const nonce = await mailbox.count();
  const { message, messageId } = await dispatchMessage(
    mailbox,
    destination,
    utils.addressToBytes32(recipient),
    messageStr,
  );
  const proof = await mailbox.proof();
  return {
    proof: {
      branch: proof,
      leaf: messageId,
      index: nonce.toNumber(),
    },
    message,
  };
};

// Signs a checkpoint with the provided validators and returns
// the signatures ordered by validator index
export async function signCheckpoint(
  root: types.HexString,
  index: number,
  mailbox: types.Address,
  orderedValidators: Validator[],
): Promise<string[]> {
  const signedCheckpoints = await Promise.all(
    orderedValidators.map((validator) => validator.signCheckpoint(root, index)),
  );
  return signedCheckpoints.map(
    (signedCheckpoint) => signedCheckpoint.signature as string, // cast is safe because signCheckpoint serializes to hex
  );
}

export async function dispatchMessageAndReturnMetadata(
  mailbox: TestMailbox,
  multisigIsm: MultisigIsm,
  destination: number,
  recipient: string,
  messageStr: string,
  orderedValidators: Validator[],
): Promise<MessageAndMetadata> {
  // Checkpoint indices are 0 indexed, so we pull the count before
  // we dispatch the message.
  const index = await mailbox.count();
  const proofAndMessage = await dispatchMessageAndReturnProof(
    mailbox,
    destination,
    recipient,
    messageStr,
  );
  const root = await mailbox.root();
  const signatures = await signCheckpoint(
    root,
    index.toNumber(),
    mailbox.address,
    orderedValidators,
  );
  const origin = utils.parseMessage(proofAndMessage.message).origin;
  const metadata = utils.formatMultisigIsmMetadata({
    checkpointRoot: root,
    checkpointIndex: index.toNumber(),
    originMailbox: mailbox.address,
    proof: proofAndMessage.proof.branch,
    signatures,
    validators: await multisigIsm.validators(origin),
  });
  return { metadata, message: proofAndMessage.message };
}

export function getCommitment(
  threshold: number,
  validators: types.Address[],
): string {
  const packed = ethers.utils.solidityPack(
    ['uint256', 'address[]'],
    [threshold, validators],
  );
  return ethers.utils.solidityKeccak256(['bytes'], [packed]);
}

export const inferMessageValues = async (
  mailbox: TestMailbox,
  sender: string,
  destination: number,
  recipient: string,
  messageStr: string,
  version?: number,
) => {
  const body = utils.ensure0x(
    Buffer.from(ethers.utils.toUtf8Bytes(messageStr)).toString('hex'),
  );
  const nonce = await mailbox.count();
  const localDomain = await mailbox.localDomain();
  const message = utils.formatMessage(
    version ?? (await mailbox.VERSION()),
    nonce,
    localDomain,
    sender,
    destination,
    recipient,
    body,
  );
  const id = utils.messageId(message);
  return {
    message,
    id,
    body,
  };
};<|MERGE_RESOLUTION|>--- conflicted
+++ resolved
@@ -3,13 +3,8 @@
 
 import { Validator, types, utils } from '@hyperlane-xyz/utils';
 
-<<<<<<< HEAD
-import { TestMailbox } from '../../types';
+import { MultisigIsm, TestMailbox } from '../../types';
 import { DispatchEvent } from '../../types/contracts/Mailbox';
-=======
-import { MultisigIsm, TestMailbox } from '../../types';
-import { DispatchEvent } from '../../types/contracts/MailboxV2.sol/Mailbox';
->>>>>>> f225f942
 
 export type MessageAndProof = {
   proof: types.MerkleProof;
