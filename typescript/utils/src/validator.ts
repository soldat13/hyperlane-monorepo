import { ethers } from 'ethers';

import { Address, Checkpoint, Domain, HexString } from './types';
import { domainHash } from './utils';

/**
 * Utilities for validators to construct and verify checkpoints.
 */
export class BaseValidator {
<<<<<<< HEAD
  localDomain: Domain;
  address: Address;

  constructor(address: Address, localDomain: Domain) {
=======
  localDomain: types.Domain;
  address: types.Address;
  mailbox: types.Address;

  constructor(
    address: types.Address,
    localDomain: types.Domain,
    mailbox: types.Address,
  ) {
>>>>>>> 821a4860
    this.localDomain = localDomain;
    this.address = address;
    this.mailbox = mailbox;
  }

  domainHash() {
<<<<<<< HEAD
    return domainHash(this.localDomain);
=======
    return utils.domainHash(this.localDomain, this.mailbox);
>>>>>>> 821a4860
  }

  message(root: HexString, index: number) {
    return ethers.utils.solidityPack(
      ['bytes32', 'bytes32', 'uint256'],
      [this.domainHash(), root, index],
    );
  }

  messageHash(root: HexString, index: number) {
    const message = this.message(root, index);
    return ethers.utils.arrayify(ethers.utils.keccak256(message));
  }

  recoverAddressFromCheckpoint(checkpoint: Checkpoint): Address {
    const msgHash = this.messageHash(checkpoint.root, checkpoint.index);
    return ethers.utils.verifyMessage(msgHash, checkpoint.signature);
  }

  matchesSigner(checkpoint: Checkpoint) {
    return (
      this.recoverAddressFromCheckpoint(checkpoint).toLowerCase() ===
      this.address.toLowerCase()
    );
  }
}

/**
 * Extension of BaseValidator that includes ethers signing utilities.
 */
export class Validator extends BaseValidator {
  constructor(
    protected signer: ethers.Signer,
<<<<<<< HEAD
    address: Address,
    localDomain: Domain,
=======
    address: types.Address,
    localDomain: types.Domain,
    mailbox: types.Address,
>>>>>>> 821a4860
  ) {
    super(address, localDomain, mailbox);
  }

<<<<<<< HEAD
  static async fromSigner(signer: ethers.Signer, localDomain: Domain) {
    return new Validator(signer, await signer.getAddress(), localDomain);
=======
  static async fromSigner(
    signer: ethers.Signer,
    localDomain: types.Domain,
    mailbox: types.Address,
  ) {
    return new Validator(
      signer,
      await signer.getAddress(),
      localDomain,
      mailbox,
    );
>>>>>>> 821a4860
  }

  async signCheckpoint(root: HexString, index: number): Promise<Checkpoint> {
    const msgHash = this.messageHash(root, index);
    const signature = await this.signer.signMessage(msgHash);
    return {
      root,
      index,
      signature,
    };
  }
}<|MERGE_RESOLUTION|>--- conflicted
+++ resolved
@@ -7,33 +7,18 @@
  * Utilities for validators to construct and verify checkpoints.
  */
 export class BaseValidator {
-<<<<<<< HEAD
   localDomain: Domain;
   address: Address;
+  mailbox: Address;
 
-  constructor(address: Address, localDomain: Domain) {
-=======
-  localDomain: types.Domain;
-  address: types.Address;
-  mailbox: types.Address;
-
-  constructor(
-    address: types.Address,
-    localDomain: types.Domain,
-    mailbox: types.Address,
-  ) {
->>>>>>> 821a4860
+  constructor(address: Address, localDomain: Domain, mailbox: Address) {
     this.localDomain = localDomain;
     this.address = address;
     this.mailbox = mailbox;
   }
 
   domainHash() {
-<<<<<<< HEAD
-    return domainHash(this.localDomain);
-=======
-    return utils.domainHash(this.localDomain, this.mailbox);
->>>>>>> 821a4860
+    return domainHash(this.localDomain, this.mailbox);
   }
 
   message(root: HexString, index: number) {
@@ -67,26 +52,17 @@
 export class Validator extends BaseValidator {
   constructor(
     protected signer: ethers.Signer,
-<<<<<<< HEAD
     address: Address,
     localDomain: Domain,
-=======
-    address: types.Address,
-    localDomain: types.Domain,
-    mailbox: types.Address,
->>>>>>> 821a4860
+    mailbox: Address,
   ) {
     super(address, localDomain, mailbox);
   }
 
-<<<<<<< HEAD
-  static async fromSigner(signer: ethers.Signer, localDomain: Domain) {
-    return new Validator(signer, await signer.getAddress(), localDomain);
-=======
   static async fromSigner(
     signer: ethers.Signer,
-    localDomain: types.Domain,
-    mailbox: types.Address,
+    localDomain: Domain,
+    mailbox: Address,
   ) {
     return new Validator(
       signer,
@@ -94,7 +70,6 @@
       localDomain,
       mailbox,
     );
->>>>>>> 821a4860
   }
 
   async signCheckpoint(root: HexString, index: number): Promise<Checkpoint> {
