--- conflicted
+++ resolved
@@ -1,11 +1,7 @@
 import { ethers } from 'ethers';
 
-<<<<<<< HEAD
-import { Address, assert, eqAddress } from '@hyperlane-xyz/utils';
-=======
 import { ProxyAdmin__factory } from '@hyperlane-xyz/core';
 import { Address, ChainId, eqAddress } from '@hyperlane-xyz/utils';
->>>>>>> 7798c007
 
 import { transferOwnershipTransactions } from '../contracts/contracts.js';
 import { AnnotatedEV5Transaction } from '../providers/ProviderType.js';
@@ -78,18 +74,11 @@
   return !eqAddress(admin, ethers.constants.AddressZero);
 }
 
-<<<<<<< HEAD
-export function proxyAdminOwnershipUpdateTxs(
-  actualConfig: Readonly<{ proxyAdmin?: DeployedOwnableConfig }>,
-  expectedConfig: Readonly<{ proxyAdmin?: DeployedOwnableConfig }>,
-  chainId: number,
-=======
 export function proxyAdminUpdateTxs(
   chainId: ChainId,
   proxyAddress: Address,
   actualConfig: Readonly<{ proxyAdmin?: DeployedOwnableConfig }>,
   expectedConfig: Readonly<{ proxyAdmin?: DeployedOwnableConfig }>,
->>>>>>> 7798c007
 ): AnnotatedEV5Transaction[] {
   const transactions: AnnotatedEV5Transaction[] = [];
 
@@ -100,23 +89,6 @@
   }
 
   const actualProxyAdmin = actualConfig.proxyAdmin!;
-<<<<<<< HEAD
-  assert(
-    actualProxyAdmin.address === expectedConfig.proxyAdmin.address,
-    `ProxyAdmin contract addresses do not match. Expected ${expectedConfig.proxyAdmin.address}, got ${actualProxyAdmin.address}`,
-  );
-
-  transactions.push(
-    // Internally the createTransferOwnershipTx method already checks if the
-    // two owner values are the same and produces an empty tx batch if they are
-    ...transferOwnershipTransactions(
-      chainId,
-      actualProxyAdmin.address!,
-      actualProxyAdmin,
-      expectedConfig.proxyAdmin,
-    ),
-  );
-=======
   const parsedChainId =
     typeof chainId === 'string' ? parseInt(chainId) : chainId;
 
@@ -145,7 +117,6 @@
       ),
     );
   }
->>>>>>> 7798c007
 
   return transactions;
 }