import { confirm } from '@inquirer/prompts';

import {
  HypERC20Deployer,
  HypERC721Deployer,
  HyperlaneContractsMap,
  TOKEN_TYPE_TO_STANDARD,
  TokenFactories,
  TokenType,
  WarpCoreConfig,
  WarpRouteDeployConfig,
  getTokenConnectionId,
  isTokenMetadata,
} from '@hyperlane-xyz/sdk';
import { ProtocolType } from '@hyperlane-xyz/utils';

import { readWarpRouteDeployConfig } from '../config/warp.js';
import { MINIMUM_WARP_DEPLOY_GAS } from '../consts.js';
import { WriteCommandContext } from '../context/types.js';
import { log, logBlue, logGray, logGreen, logTable } from '../logger.js';
import { isFile, runFileSelectionStep } from '../utils/files.js';

import {
  completeDeploy,
  prepareDeploy,
  runPreflightChecksForChains,
} from './utils.js';

interface DeployParams {
  context: WriteCommandContext;
  configMap: WarpRouteDeployConfig;
}

export async function runWarpRouteDeploy({
  context,
  warpRouteDeploymentConfigPath,
}: {
  context: WriteCommandContext;
  warpRouteDeploymentConfigPath?: string;
}) {
  const { signer, skipConfirmation } = context;

  if (
    !warpRouteDeploymentConfigPath ||
    !isFile(warpRouteDeploymentConfigPath)
  ) {
    if (skipConfirmation)
      throw new Error('Warp route deployment config required');
    warpRouteDeploymentConfigPath = await runFileSelectionStep(
      './configs',
      'Warp route deployment config',
      'warp',
    );
  } else {
    log(
      `Using warp route deployment config at ${warpRouteDeploymentConfigPath}`,
    );
  }
  const warpRouteConfig = await readWarpRouteDeployConfig(
    warpRouteDeploymentConfigPath,
    context,
  );

  const deploymentParams = {
    context,
    configMap: warpRouteConfig,
  };

  logBlue('Warp route deployment plan');

  await runDeployPlanStep(deploymentParams);
  const chains = Object.keys(warpRouteConfig);

  await runPreflightChecksForChains({
    context,
    chains,
    minGas: MINIMUM_WARP_DEPLOY_GAS,
  });

  const userAddress = await signer.getAddress();

  const initialBalances = await prepareDeploy(context, userAddress, chains);

  await executeDeploy(deploymentParams);

  await completeDeploy(context, 'warp', initialBalances, userAddress, chains);
}

async function runDeployPlanStep({ context, configMap }: DeployParams) {
  const { skipConfirmation } = context;

  logBlue('\nDeployment plan');
  logGray('===============');
  log(`Using token standard ${configMap.isNft ? 'ERC721' : 'ERC20'}`);
  logTable(configMap);

  if (skipConfirmation) return;

  const isConfirmed = await confirm({
    message: 'Is this deployment plan correct?',
  });
  if (!isConfirmed) throw new Error('Deployment cancelled');
}

async function executeDeploy(params: DeployParams) {
  logBlue('All systems ready, captain! Beginning deployment...');

  const {
    configMap,
    context: { registry, multiProvider, isDryRun, dryRunChain },
  } = params;

  const deployer = configMap.isNft
    ? new HypERC721Deployer(multiProvider)
    : new HypERC20Deployer(multiProvider);

  const config: WarpRouteDeployConfig =
    isDryRun && dryRunChain
      ? { [dryRunChain]: configMap[dryRunChain] }
      : configMap;

  const deployedContracts = await deployer.deploy(config);

  logGreen('✅ Hyp token deployments complete');

  if (!isDryRun) log('Writing deployment artifacts');
  const warpCoreConfig = await getWarpCoreConfig(params, deployedContracts);
  await registry.addWarpRoute(warpCoreConfig);
  log(JSON.stringify(warpCoreConfig, null, 2));
  logBlue('Deployment is complete!');
}

<<<<<<< HEAD
async function fetchBaseTokenMetadata(
  chain: string,
  config: TokenRouterConfig,
  multiProvider: MultiProvider,
): Promise<MinimalTokenMetadata> {
  if (config.type === TokenType.native) {
    // If it's a native token, use the chain's native token metadata
    const chainNativeToken = multiProvider.getChainMetadata(chain).nativeToken;
    if (chainNativeToken) return chainNativeToken;
    else throw new Error(`No native token metadata for ${chain}`);
  } else if (
    config.type === TokenType.collateralVault ||
    config.type === TokenType.collateral ||
    config.type === TokenType.XERC20 ||
    config.type === TokenType.collateralFiat
  ) {
    // If it's a collateral type, use a TokenAdapter to query for its metadata
    log(`Fetching token metadata for ${config.token} on ${chain}`);
    const adapter = new EvmTokenAdapter(
      chain,
      MultiProtocolProvider.fromMultiProvider(multiProvider),
      { token: config.token },
    );
    return adapter.getMetadata();
  } else {
    throw new Error(
      `Unsupported token: ${config.type}. Consider setting token metadata in your deployment config.`,
    );
  }
}

function getTokenName(token: TokenConfig) {
  return token.type === TokenType.native ? 'native' : token.name;
}

function getWarpCoreConfig(
  { configMap, metadata }: DeployParams,
=======
async function getWarpCoreConfig(
  { configMap, context }: DeployParams,
>>>>>>> 5b10569e
  contracts: HyperlaneContractsMap<TokenFactories>,
): Promise<WarpCoreConfig> {
  const warpCoreConfig: WarpCoreConfig = { tokens: [] };

  // TODO: replace with warp read
  const tokenMetadata = await HypERC20Deployer.deriveTokenMetadata(
    context.multiProvider,
    configMap,
  );

  // First pass, create token configs
  for (const [chainName, contract] of Object.entries(contracts)) {
    const config = configMap[chainName];
    const metadata = {
      ...tokenMetadata,
      ...config,
    };

    if (!isTokenMetadata(metadata)) {
      throw new Error('Missing required token metadata');
    }

    const { decimals } = metadata;
    if (!decimals) {
      throw new Error('Missing decimals on token metadata');
    }

    const collateralAddressOrDenom =
      config.type === TokenType.collateral ? config.token : undefined;
    warpCoreConfig.tokens.push({
      chainName,
      standard: TOKEN_TYPE_TO_STANDARD[config.type],
      ...metadata,
      decimals,
      addressOrDenom:
        contract[configMap[chainName].type as keyof TokenFactories].address,
      collateralAddressOrDenom,
    });
  }

  // Second pass, add connections between tokens
  // Assumes full interconnectivity between all tokens for now b.c. that's
  // what the deployers do by default.
  for (const token1 of warpCoreConfig.tokens) {
    for (const token2 of warpCoreConfig.tokens) {
      if (
        token1.chainName === token2.chainName &&
        token1.addressOrDenom === token2.addressOrDenom
      )
        continue;
      token1.connections ||= [];
      token1.connections.push({
        token: getTokenConnectionId(
          ProtocolType.Ethereum,
          token2.chainName,
          token2.addressOrDenom!,
        ),
      });
    }
  }

  return warpCoreConfig;
}<|MERGE_RESOLUTION|>--- conflicted
+++ resolved
@@ -130,48 +130,8 @@
   logBlue('Deployment is complete!');
 }
 
-<<<<<<< HEAD
-async function fetchBaseTokenMetadata(
-  chain: string,
-  config: TokenRouterConfig,
-  multiProvider: MultiProvider,
-): Promise<MinimalTokenMetadata> {
-  if (config.type === TokenType.native) {
-    // If it's a native token, use the chain's native token metadata
-    const chainNativeToken = multiProvider.getChainMetadata(chain).nativeToken;
-    if (chainNativeToken) return chainNativeToken;
-    else throw new Error(`No native token metadata for ${chain}`);
-  } else if (
-    config.type === TokenType.collateralVault ||
-    config.type === TokenType.collateral ||
-    config.type === TokenType.XERC20 ||
-    config.type === TokenType.collateralFiat
-  ) {
-    // If it's a collateral type, use a TokenAdapter to query for its metadata
-    log(`Fetching token metadata for ${config.token} on ${chain}`);
-    const adapter = new EvmTokenAdapter(
-      chain,
-      MultiProtocolProvider.fromMultiProvider(multiProvider),
-      { token: config.token },
-    );
-    return adapter.getMetadata();
-  } else {
-    throw new Error(
-      `Unsupported token: ${config.type}. Consider setting token metadata in your deployment config.`,
-    );
-  }
-}
-
-function getTokenName(token: TokenConfig) {
-  return token.type === TokenType.native ? 'native' : token.name;
-}
-
-function getWarpCoreConfig(
-  { configMap, metadata }: DeployParams,
-=======
 async function getWarpCoreConfig(
   { configMap, context }: DeployParams,
->>>>>>> 5b10569e
   contracts: HyperlaneContractsMap<TokenFactories>,
 ): Promise<WarpCoreConfig> {
   const warpCoreConfig: WarpCoreConfig = { tokens: [] };
