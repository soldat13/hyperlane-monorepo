use async_trait::async_trait;

use hyperlane_core::{
    Announcement, ChainResult, ContractLocator, HyperlaneChain, HyperlaneContract, HyperlaneDomain,
    HyperlaneProvider, SignedType, TxOutcome, ValidatorAnnounce, H160, H256, U256,
};

use crate::{
    grpc::{WasmGrpcProvider, WasmProvider},
    payloads::validator_announce::{
        self, AnnouncementRequest, GetAnnounceStorageLocationsRequest,
        GetAnnounceStorageLocationsRequestInner,
    },
    signers::Signer,
    ConnectionConf, CosmosProvider,
};

/// A reference to a ValidatorAnnounce contract on some Cosmos chain
#[derive(Debug)]
pub struct CosmosValidatorAnnounce {
    domain: HyperlaneDomain,
    address: H256,
    provider: Box<WasmGrpcProvider>,
}

impl CosmosValidatorAnnounce {
    /// create a new instance of CosmosValidatorAnnounce
    pub fn new(
        conf: ConnectionConf,
        locator: ContractLocator,
        signer: Option<Signer>,
    ) -> ChainResult<Self> {
        let provider = WasmGrpcProvider::new(conf.clone(), locator.clone(), signer)?;

        Ok(Self {
            domain: locator.domain.clone(),
            address: locator.address,
            provider: Box::new(provider),
        })
    }
}

impl HyperlaneContract for CosmosValidatorAnnounce {
    fn address(&self) -> H256 {
        self.address
    }
}

impl HyperlaneChain for CosmosValidatorAnnounce {
    fn domain(&self) -> &HyperlaneDomain {
        &self.domain
    }

    fn provider(&self) -> Box<dyn HyperlaneProvider> {
        Box::new(CosmosProvider::new(self.domain.clone()))
    }
}

#[async_trait]
impl ValidatorAnnounce for CosmosValidatorAnnounce {
    async fn get_announced_storage_locations(
        &self,
        validators: &[H256],
    ) -> ChainResult<Vec<Vec<String>>> {
        let vss = validators
            .iter()
            .map(|v| H160::from(*v))
            .map(|v| hex::encode(v.as_bytes()))
            .collect::<Vec<String>>();

        let payload = GetAnnounceStorageLocationsRequest {
            get_announce_storage_locations: GetAnnounceStorageLocationsRequestInner {
                validators: vss,
            },
        };

        let data: Vec<u8> = self.provider.wasm_query(payload, None).await?;
        let response: validator_announce::GetAnnounceStorageLocationsResponse =
            serde_json::from_slice(&data)?;

        Ok(response
            .storage_locations
            .into_iter()
            .map(|v| v.1)
            .collect())
    }

    async fn announce(
        &self,
        announcement: SignedType<Announcement>,
        tx_gas_limit: Option<U256>,
    ) -> ChainResult<TxOutcome> {
<<<<<<< HEAD
        let announce_request = AnnouncementRequest::new(
            announcement.value.validator,
            announcement.value.storage_location,
            announcement.signature.to_vec(),
        );

        self.provider
            .wasm_send(announce_request, tx_gas_limit)
            .await
=======
        let announce_request = AnnouncementRequest {
            announce: AnnouncementRequestInner {
                validator: hex::encode(announcement.value.validator),
                storage_location: announcement.value.storage_location,
                signature: hex::encode(announcement.signature.to_vec()),
            },
        };

        let response: TxResponse = self
            .provider
            .wasm_send(announce_request, tx_gas_limit)
            .await?;

        Ok(response.try_into()?)
>>>>>>> 5a9cd844
    }

    async fn announce_tokens_needed(&self, announcement: SignedType<Announcement>) -> Option<U256> {
        // TODO: check user balance. For now, just try announcing and
        // allow the announce attempt to fail if there are not enough tokens.
        Some(0u64.into())
    }
}<|MERGE_RESOLUTION|>--- conflicted
+++ resolved
@@ -90,24 +90,11 @@
         announcement: SignedType<Announcement>,
         tx_gas_limit: Option<U256>,
     ) -> ChainResult<TxOutcome> {
-<<<<<<< HEAD
         let announce_request = AnnouncementRequest::new(
             announcement.value.validator,
             announcement.value.storage_location,
             announcement.signature.to_vec(),
         );
-
-        self.provider
-            .wasm_send(announce_request, tx_gas_limit)
-            .await
-=======
-        let announce_request = AnnouncementRequest {
-            announce: AnnouncementRequestInner {
-                validator: hex::encode(announcement.value.validator),
-                storage_location: announcement.value.storage_location,
-                signature: hex::encode(announcement.signature.to_vec()),
-            },
-        };
 
         let response: TxResponse = self
             .provider
@@ -115,7 +102,6 @@
             .await?;
 
         Ok(response.try_into()?)
->>>>>>> 5a9cd844
     }
 
     async fn announce_tokens_needed(&self, announcement: SignedType<Announcement>) -> Option<U256> {
