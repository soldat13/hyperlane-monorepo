#![allow(missing_docs)]

use std::{
    fmt::{Debug, Formatter},
    hash::{Hash, Hasher},
};

use derive_new::new;
use num_derive::FromPrimitive;
use num_traits::FromPrimitive;
#[cfg(feature = "strum")]
use strum::{EnumIter, EnumString, IntoStaticStr};

use crate::{utils::many_to_one, HyperlaneProtocolError, IndexMode, H160, H256};

#[derive(Debug, Clone)]
pub struct Address(pub bytes::Bytes);

#[derive(Debug, Clone)]
pub struct Balance(pub num::BigInt);

#[derive(Debug, Clone, new)]
pub struct ContractLocator<'a> {
    pub domain: &'a HyperlaneDomain,
    pub address: H256,
}

#[cfg(feature = "strum")]
impl<'a> std::fmt::Display for ContractLocator<'a> {
    fn fmt(&self, f: &mut Formatter<'_>) -> std::fmt::Result {
        write!(
            f,
            "{}[@{}]+contract:0x{:x}",
            self.domain.name(),
            self.domain.id(),
            self.address
        )
    }
}

/// All domains supported by Hyperlane.
#[derive(FromPrimitive, PartialEq, Eq, Debug, Clone, Copy, Hash)]
#[cfg_attr(
    feature = "strum",
    derive(strum::Display, EnumString, IntoStaticStr, EnumIter)
)]
#[cfg_attr(
    feature = "strum",
    strum(serialize_all = "lowercase", ascii_case_insensitive)
)]
pub enum KnownHyperlaneDomain {
    Ethereum = 1,
    Goerli = 5,
    Sepolia = 11155111,

    Polygon = 137,
    Mumbai = 80001,
    PolygonZkEvmTestnet = 1442,

    Avalanche = 43114,
    Fuji = 43113,

    Arbitrum = 42161,
    ArbitrumGoerli = 421613,

    Optimism = 10,
    OptimismGoerli = 420,

    #[cfg_attr(feature = "strum", strum(serialize = "bsc"))]
    BinanceSmartChain = 56,
    #[cfg_attr(feature = "strum", strum(serialize = "bsctestnet"))]
    BinanceSmartChainTestnet = 97,

    Celo = 42220,
    Alfajores = 44787,

    Moonbeam = 1284,
    MoonbaseAlpha = 1287,

    Gnosis = 100,
    Chiado = 10200,

    MantaPacific = 169,

    Neutron = 1853125230,

    Injective = 6909546,

    // -- Local test chains --
    /// Test1 local chain
    Test1 = 13371,
    /// Test2 local chain
    Test2 = 13372,
    /// Test3 local chain
    Test3 = 13373,

    /// Fuel1 local chain
    FuelTest1 = 13374,

    /// Sealevel local chain 1
    SealevelTest1 = 13375,
    /// Sealevel local chain 1
    SealevelTest2 = 13376,

    // -- v3 testnets --
    LineaGoerli = 59140,
    BaseGoerli = 84531,
    ScrollSepolia = 534351,

    /// Cosmos local chains
    Injective99990 = 99990,
    Injective99991 = 99991,
}

#[derive(Clone)]
pub enum HyperlaneDomain {
    Known(KnownHyperlaneDomain),
    Unknown {
        domain_id: u32,
        domain_name: String,
        domain_type: HyperlaneDomainType,
        domain_protocol: HyperlaneDomainProtocol,
    },
}

#[cfg(any(test, feature = "test-utils"))]
impl HyperlaneDomain {
    pub fn new_test_domain(name: &str) -> Self {
        Self::Unknown {
            domain_id: 0,
            domain_name: name.to_owned(),
            domain_type: HyperlaneDomainType::LocalTestChain,
            domain_protocol: HyperlaneDomainProtocol::Ethereum,
        }
    }

    pub const fn is_injective(&self) -> bool {
        matches!(self, Self::Known(KnownHyperlaneDomain::Injective))
    }
}

/// Types of Hyperlane domains.
#[derive(FromPrimitive, Copy, Clone, Eq, PartialEq, Debug)]
#[cfg_attr(
    feature = "strum",
    derive(strum::Display, EnumString, IntoStaticStr, EnumIter)
)]
#[cfg_attr(
    feature = "strum",
    strum(serialize_all = "lowercase", ascii_case_insensitive)
)]
pub enum HyperlaneDomainType {
    /// A mainnet.
    Mainnet,
    /// A testnet.
    Testnet,
    /// A local chain for testing (i.e. Hardhat node).
    LocalTestChain,
    /// User provided chain of an unknown domain type.
    Unknown,
}

/// A selector for which base library should handle this domain.
#[derive(FromPrimitive, Copy, Clone, Eq, PartialEq, Debug)]
#[cfg_attr(
    feature = "strum",
    derive(strum::Display, EnumString, IntoStaticStr, EnumIter)
)]
#[cfg_attr(
    feature = "strum",
    strum(serialize_all = "lowercase", ascii_case_insensitive)
)]
pub enum HyperlaneDomainProtocol {
    /// An EVM-based chain type which uses hyperlane-ethereum.
    Ethereum,
    /// A Fuel-based chain type which uses hyperlane-fuel.
    Fuel,
    /// A Sealevel-based chain type which uses hyperlane-sealevel.
    Sealevel,
    /// A Cosmos-based chain type which uses hyperlane-cosmos.
    Cosmos,
}

impl HyperlaneDomainProtocol {
    pub fn fmt_address(&self, addr: H256) -> String {
        use HyperlaneDomainProtocol::*;
        match self {
            Ethereum => format!("{:?}", H160::from(addr)),
            Fuel => format!("{:?}", addr),
            Sealevel => format!("{:?}", addr),
            Cosmos => format!("{:?}", addr),
        }
    }
}

impl KnownHyperlaneDomain {
    #[cfg(feature = "strum")]
    pub fn as_str(self) -> &'static str {
        self.into()
    }

    pub const fn domain_type(self) -> HyperlaneDomainType {
        use self::{HyperlaneDomainType::*, KnownHyperlaneDomain::*};

        many_to_one!(match self {
            Mainnet: [
                Ethereum, Avalanche, Arbitrum, Polygon, Optimism, BinanceSmartChain, Celo,
                Moonbeam, Gnosis, MantaPacific, Neutron, Injective
            ],
            Testnet: [
                Goerli, Mumbai, Fuji, ArbitrumGoerli, OptimismGoerli, BinanceSmartChainTestnet,
                Alfajores, MoonbaseAlpha, Sepolia, PolygonZkEvmTestnet, LineaGoerli, BaseGoerli, ScrollSepolia, Chiado
            ],
            LocalTestChain: [Test1, Test2, Test3, FuelTest1, SealevelTest1, SealevelTest2, Injective99990, Injective99991],
        })
    }

    pub const fn domain_protocol(self) -> HyperlaneDomainProtocol {
        use KnownHyperlaneDomain::*;

        many_to_one!(match self {
            HyperlaneDomainProtocol::Ethereum: [
                Ethereum, Goerli, Sepolia, Polygon, Mumbai, Avalanche, Fuji, Arbitrum, ArbitrumGoerli,
                Optimism, OptimismGoerli, BinanceSmartChain, BinanceSmartChainTestnet, Celo, Gnosis,
                Alfajores, Moonbeam, MoonbaseAlpha, PolygonZkEvmTestnet, LineaGoerli, BaseGoerli, ScrollSepolia,
                Chiado, MantaPacific, Test1, Test2, Test3
            ],
            HyperlaneDomainProtocol::Fuel: [FuelTest1],
            HyperlaneDomainProtocol::Sealevel: [SealevelTest1, SealevelTest2],
<<<<<<< HEAD
            HyperlaneDomainProtocol::Cosmos: [Injective99990, Injective99991],
=======
            HyperlaneDomainProtocol::Cosmos: [CosmosTest99990, CosmosTest99991, Neutron, Injective],
>>>>>>> ac15290c
        })
    }
}

impl PartialEq<Self> for HyperlaneDomain {
    fn eq(&self, other: &Self) -> bool {
        self.id() == other.id()
    }
}

impl Eq for HyperlaneDomain {}

impl Hash for HyperlaneDomain {
    fn hash<H: Hasher>(&self, state: &mut H) {
        self.id().hash(state)
    }
}

#[cfg(feature = "strum")]
impl AsRef<str> for HyperlaneDomain {
    fn as_ref(&self) -> &str {
        self.name()
    }
}

impl From<&HyperlaneDomain> for u32 {
    fn from(domain: &HyperlaneDomain) -> Self {
        domain.id()
    }
}

impl TryFrom<u32> for KnownHyperlaneDomain {
    type Error = HyperlaneProtocolError;

    fn try_from(domain_id: u32) -> Result<Self, Self::Error> {
        FromPrimitive::from_u32(domain_id).ok_or(HyperlaneProtocolError::UnknownDomainId(domain_id))
    }
}

impl From<&HyperlaneDomain> for HyperlaneDomainType {
    fn from(d: &HyperlaneDomain) -> Self {
        d.domain_type()
    }
}

impl From<&HyperlaneDomain> for HyperlaneDomainProtocol {
    fn from(d: &HyperlaneDomain) -> Self {
        d.domain_protocol()
    }
}

#[cfg(feature = "strum")]
impl std::fmt::Display for HyperlaneDomain {
    fn fmt(&self, f: &mut Formatter<'_>) -> std::fmt::Result {
        write!(f, "{}", self.name())
    }
}

impl Debug for HyperlaneDomain {
    fn fmt(&self, f: &mut Formatter<'_>) -> std::fmt::Result {
        #[cfg(feature = "strum")]
        {
            write!(f, "HyperlaneDomain({} ({}))", self.name(), self.id())
        }
        #[cfg(not(feature = "strum"))]
        {
            write!(f, "HyperlaneDomain({})", self.id())
        }
    }
}

#[derive(thiserror::Error, Debug)]
pub enum HyperlaneDomainConfigError {
    #[error("Domain name (`{0}`) does not match the name of a known domain id; the name is probably misspelled.")]
    UnknownDomainName(String),
    #[error("The domain name (`{0}`) implies a different domain than the domain id provided; the domain id ({1}) is probably wrong.")]
    DomainNameMismatch(String, u32),
}

impl HyperlaneDomain {
    #[cfg(feature = "strum")]
    pub fn from_config(
        domain_id: u32,
        name: &str,
        protocol: HyperlaneDomainProtocol,
    ) -> Result<Self, HyperlaneDomainConfigError> {
        let name = name.to_ascii_lowercase();
        if let Ok(domain) = KnownHyperlaneDomain::try_from(domain_id) {
            if name == domain.as_str().to_ascii_lowercase() {
                Ok(HyperlaneDomain::Known(domain))
            } else {
                Err(HyperlaneDomainConfigError::UnknownDomainName(name))
            }
        } else if name.as_str().parse::<KnownHyperlaneDomain>().is_ok() {
            Err(HyperlaneDomainConfigError::DomainNameMismatch(
                name, domain_id,
            ))
        } else {
            Ok(HyperlaneDomain::Unknown {
                domain_id,
                domain_name: name,
                domain_protocol: protocol,
                // we might want to support accepting this from the config later
                domain_type: HyperlaneDomainType::Unknown,
            })
        }
    }

    /// The chain name
    #[cfg(feature = "strum")]
    pub fn name(&self) -> &str {
        match self {
            HyperlaneDomain::Known(domain) => domain.as_str(),
            HyperlaneDomain::Unknown {
                domain_name: chain_name,
                ..
            } => chain_name.as_str(),
        }
    }

    /// The domain id
    pub const fn id(&self) -> u32 {
        match self {
            HyperlaneDomain::Known(domain) => *domain as u32,
            HyperlaneDomain::Unknown { domain_id, .. } => *domain_id,
        }
    }

    /// Type of domain this is
    pub const fn domain_type(&self) -> HyperlaneDomainType {
        match self {
            HyperlaneDomain::Known(domain) => domain.domain_type(),
            HyperlaneDomain::Unknown { domain_type, .. } => *domain_type,
        }
    }

    /// Backend implementation for this domain
    pub const fn domain_protocol(&self) -> HyperlaneDomainProtocol {
        match self {
            HyperlaneDomain::Known(domain) => domain.domain_protocol(),
            HyperlaneDomain::Unknown {
                domain_protocol, ..
            } => *domain_protocol,
        }
    }

    pub fn is_arbitrum_nitro(&self) -> bool {
        matches!(
            self,
            HyperlaneDomain::Known(
                KnownHyperlaneDomain::Arbitrum | KnownHyperlaneDomain::ArbitrumGoerli,
            )
        )
    }

    pub const fn index_mode(&self) -> IndexMode {
        use HyperlaneDomainProtocol::*;
        let protocol = self.domain_protocol();
        many_to_one!(match protocol {
            IndexMode::Block: [Ethereum, Cosmos], // TODO: Is cosmos index-mode is correct?
            IndexMode::Sequence : [Sealevel, Fuel],
        })
    }
}

#[cfg(test)]
#[cfg(feature = "strum")]
mod tests {
    use std::str::FromStr;

    use crate::KnownHyperlaneDomain;

    #[test]
    fn domain_strings() {
        assert_eq!(
            KnownHyperlaneDomain::from_str("ethereum").unwrap(),
            KnownHyperlaneDomain::Ethereum,
        );
        assert_eq!(
            KnownHyperlaneDomain::Ethereum.to_string(),
            "ethereum".to_string(),
        );
    }

    #[test]
    fn domain_ids() {
        assert_eq!(
            KnownHyperlaneDomain::try_from(1).unwrap(),
            KnownHyperlaneDomain::Ethereum,
        );

        assert_eq!(KnownHyperlaneDomain::Ethereum as u32, 1);
    }

    #[test]
    fn test_name_from_domain_id() {
        assert_eq!(
            KnownHyperlaneDomain::try_from(1).unwrap().to_string(),
            "ethereum"
        );
        assert_eq!(
            KnownHyperlaneDomain::try_from(1).unwrap().as_str(),
            "ethereum"
        );
        assert!(KnownHyperlaneDomain::try_from(0xf00u32).is_err());
    }

    #[test]
    fn test_domain_id_from_name() {
        assert_eq!(
            "ethereum".parse::<KnownHyperlaneDomain>().map(|v| v as u32),
            Ok(1)
        );
        assert_eq!(
            "EthEreum".parse::<KnownHyperlaneDomain>().map(|v| v as u32),
            Ok(1)
        );
        assert_eq!(
            "Bsc".parse::<KnownHyperlaneDomain>().map(|v| v as u32),
            Ok(56)
        );
        assert!("foo".parse::<KnownHyperlaneDomain>().is_err());
    }
}<|MERGE_RESOLUTION|>--- conflicted
+++ resolved
@@ -227,11 +227,7 @@
             ],
             HyperlaneDomainProtocol::Fuel: [FuelTest1],
             HyperlaneDomainProtocol::Sealevel: [SealevelTest1, SealevelTest2],
-<<<<<<< HEAD
-            HyperlaneDomainProtocol::Cosmos: [Injective99990, Injective99991],
-=======
-            HyperlaneDomainProtocol::Cosmos: [CosmosTest99990, CosmosTest99991, Neutron, Injective],
->>>>>>> ac15290c
+            HyperlaneDomainProtocol::Cosmos: [Injective99990, Injective99991, Neutron, Injective],
         })
     }
 }
