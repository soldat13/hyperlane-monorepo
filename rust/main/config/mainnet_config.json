--- conflicted
+++ resolved
@@ -4843,8 +4843,6 @@
         "from": 9152000,
         "chunk": 5
       }
-<<<<<<< HEAD
-=======
     },
     "apechain": {
       "blockExplorers": [
@@ -5628,7 +5626,6 @@
       "index": {
         "from": 47325797
       }
->>>>>>> e2b01585
     }
   },
   "defaultRpcConsensusType": "fallback"
