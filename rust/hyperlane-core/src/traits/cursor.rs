use std::time::Duration;

use async_trait::async_trait;
use auto_impl::auto_impl;

use crate::{ChainResult, IndexRange, LogMeta};
<<<<<<< HEAD

/// The action that should be taken by the contract sync loop
pub enum CursorAction {
    /// Direct the contract_sync task to query a block range
    Query(IndexRange),
    /// Direct the contract_sync task to sleep for a duration
    Sleep(Duration),
}
=======
>>>>>>> ed7569d1

/// A cursor governs event indexing for a contract.
#[async_trait]
#[auto_impl(Box)]
pub trait ContractSyncCursor<T>: Send + Sync + 'static {
    /// The next block range that should be queried.
    async fn next_action(&mut self) -> ChainResult<(CursorAction, Duration)>;

    /// The latest block that has been queried
    fn latest_block(&self) -> u32;

    /// Ingests the logs that were fetched from the chain, and adjusts the cursor
    /// accordingly.
    async fn update(&mut self, logs: Vec<(T, LogMeta)>) -> eyre::Result<()>;
}

/// The action that should be taken by the contract sync loop
pub enum CursorAction {
    /// Direct the contract_sync task to query a block range (inclusive)
    Query(IndexRange),
    /// Direct the contract_sync task to sleep for a duration
    Sleep(Duration),
}<|MERGE_RESOLUTION|>--- conflicted
+++ resolved
@@ -4,17 +4,6 @@
 use auto_impl::auto_impl;
 
 use crate::{ChainResult, IndexRange, LogMeta};
-<<<<<<< HEAD
-
-/// The action that should be taken by the contract sync loop
-pub enum CursorAction {
-    /// Direct the contract_sync task to query a block range
-    Query(IndexRange),
-    /// Direct the contract_sync task to sleep for a duration
-    Sleep(Duration),
-}
-=======
->>>>>>> ed7569d1
 
 /// A cursor governs event indexing for a contract.
 #[async_trait]
