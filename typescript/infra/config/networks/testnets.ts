--- conflicted
+++ resolved
@@ -53,7 +53,6 @@
   },
 };
 
-<<<<<<< HEAD
 export const test1: TransactionConfig = {
   confirmations: 1,
   overrides: {},
@@ -69,8 +68,6 @@
   overrides: {},
 };
 
-const _configs = {
-=======
 export const bsctestnet: TransactionConfig = {
   confirmations: 3,
   overrides: {},
@@ -91,8 +88,7 @@
   overrides: {},
 };
 
-export const configs: Partial<Record<ChainName, TransactionConfig>> = {
->>>>>>> cc6c2db5
+const _configs = {
   alfajores,
   fuji,
   goerli,
@@ -101,18 +97,14 @@
   rinkarby,
   rinkeby,
   ropsten,
-<<<<<<< HEAD
   test1,
   test2,
   test3,
-};
-
-export const configs: ChainMap<keyof typeof _configs, TransactionConfig> =
-  _configs;
-=======
   bsctestnet,
   arbitrumrinkeby,
   optimismkovan,
   auroratestnet,
 };
->>>>>>> cc6c2db5
+
+export const configs: ChainMap<keyof typeof _configs, TransactionConfig> =
+  _configs;